.. _authors:

************************
Authors and contributors
************************

The following people have contributed code and/or ideas to the current version
of Elephant. The institutional affiliations are those at the time of the
contribution, and may not be the current affiliation of a contributor.

Do you want to contribute to Elephant? Please refer to the
:ref:`developers_guide`.

* Alper Yegenoglu [1]
* Andrew Davison [2]
* Björn Müller [1]
* Detlef Holstein [2]
* Eilif Muller [3, 4]
* Emiliano Torre [1]
* Espen Hagen [1]
* Jeffrey Gill [11]
* Jan Gosmann [6, 8]
* Julia Sprenger [1]
* Junji Ito [1]
* Michael Denker [1]
* Paul Chorley [1]
* Pierre Yger [2]
* Pietro Quaglio [1]
* Richard Meyes [1]
* Vahid Rostami [1]
* Subhasis Ray [5]
* Robert Pröpper [6]
* Richard C Gerkin [7]
* Bartosz Telenczuk [2]
* Chaitanya Chintaluri [9]
* Michał Czerwiński [9]
* Michael von Papen [1]
* Robin Gutzen [1]
* Felipe Méndez [10]
* Simon Essink [1]
* Alessandra Stella [1]
* Peter Bouss [1]
* Alexander van Meegen [1]
* Aitor Morales-Gregorio [1]
* Cristiano Köhler [1]
* Paulina Dąbrowska [1]
* Jan Lewen [1]
* Alexander Kleinjohann [1]
* Danylo Ulianych [1]
* Anno Kurth [1]
* Regimantas Jurkus [1]
* Philipp Steigerwald [12]
* Manuel Ciba [12]
<<<<<<< HEAD
* Thijs Ruikes [13]
=======
* Maximilian Kramer [1]
>>>>>>> 6193e665

1. Institute of Neuroscience and Medicine (INM-6), Computational and Systems Neuroscience & Institute for Advanced Simulation (IAS-6), Theoretical Neuroscience, Jülich Research Centre and JARA, Jülich, Germany
2. Unité de Neurosciences, Information et Complexité, CNRS UPR 3293, Gif-sur-Yvette, France
3. Electronic Visions Group, Kirchhoff-Institute for Physics, University of Heidelberg, Germany
4. Brain-Mind Institute, Ecole Polytechnique Fédérale de Lausanne, Switzerland
5. NIH–NICHD, Laboratory of Cellular and Synaptic Physiology, Bethesda, Maryland 20892, USA
6. Neural Information Processing Group, Institute of Software Engineering and Theoretical Computer Science, Technische Universität Berlin, Germany
7. Arizona State University School of Life Sciences, USA
8. Computational Neuroscience Research Group (CNRG), Waterloo Centre for Theoretical Neuroscience, Waterloo, Canada
9. Nencki Institute of Experimental Biology, Warsaw, Poland
10. Instituto de Neurobiología, Universidad Nacional Autónoma de México, Mexico City, Mexico
11. Case Western Reserve University (CWRU), Cleveland, OH, USA
12. BioMEMS Lab, TH Aschaffenburg University of applied sciences, Germany
13. Cognitive and Systems Neuroscience (CSN) group, University of Amsterdam, Amsterdam, Netherlands
If we've somehow missed you off the list we're very sorry - please let us know.<|MERGE_RESOLUTION|>--- conflicted
+++ resolved
@@ -51,11 +51,8 @@
 * Regimantas Jurkus [1]
 * Philipp Steigerwald [12]
 * Manuel Ciba [12]
-<<<<<<< HEAD
 * Thijs Ruikes [13]
-=======
 * Maximilian Kramer [1]
->>>>>>> 6193e665
 
 1. Institute of Neuroscience and Medicine (INM-6), Computational and Systems Neuroscience & Institute for Advanced Simulation (IAS-6), Theoretical Neuroscience, Jülich Research Centre and JARA, Jülich, Germany
 2. Unité de Neurosciences, Information et Complexité, CNRS UPR 3293, Gif-sur-Yvette, France
