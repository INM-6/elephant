# -*- coding: utf-8 -*-
"""
Elephant is a package for the analysis of neurophysiology data, based on Neo.

:copyright: Copyright 2014-2019 by the Elephant team, see `doc/authors.rst`.
:license: Modified BSD, see LICENSE.txt for details.
"""

from . import (statistics,
               spike_train_generation,
               spike_train_correlation,
               unitary_event_analysis,
               cubic,
               spectral,
               kernels,
               spike_train_dissimilarity,
               spike_train_surrogates,
               signal_processing,
               current_source_density,
               change_point_detection,
               phase_analysis,
               sta,
               conversion,
               neo_tools,
               cell_assembly_detection,
<<<<<<< HEAD
               waveform_features,
               parallel)
=======
               spade,
               waveform_features,
               gpfa)
>>>>>>> 2333599b

try:
    from . import pandas_bridge
    from . import asset
    from . import spade
except ImportError:
    # requirements-extras are missing
    # please run command `pip install -r requirements-extras.txt`
    pass


def _get_version():
    import os
    elephant_dir = os.path.dirname(__file__)
    with open(os.path.join(elephant_dir, 'VERSION')) as version_file:
        version = version_file.read().strip()
    return version


__version__ = _get_version()<|MERGE_RESOLUTION|>--- conflicted
+++ resolved
@@ -23,14 +23,9 @@
                conversion,
                neo_tools,
                cell_assembly_detection,
-<<<<<<< HEAD
-               waveform_features,
-               parallel)
-=======
                spade,
                waveform_features,
                gpfa)
->>>>>>> 2333599b
 
 try:
     from . import pandas_bridge
