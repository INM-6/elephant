# -*- coding: utf-8 -*-
"""
This modules provides functions to calculate correlations between spike trains.

.. autosummary::
    :toctree: toctree/spike_train_correlation

    covariance
    correlation_coefficient
    cross_correlation_histogram
    spike_time_tiling_coefficient
    spike_train_timescale

:copyright: Copyright 2015-2016 by the Elephant team, see `doc/authors.rst`.
:license: Modified BSD, see LICENSE.txt for details.
"""
from __future__ import division, print_function, unicode_literals

import warnings

import neo
import numpy as np
import quantities as pq
import scipy.signal
from scipy import integrate

from elephant.utils import deprecated_alias

__all__ = [
    "covariance",
    "correlation_coefficient",
    "cross_correlation_histogram",
    "spike_time_tiling_coefficient",
    "spike_train_timescale"
]

# The highest sparsity of the `BinnedSpikeTrain` matrix for which
# memory-efficient (sparse) implementation of `covariance()` is faster than
# with the corresponding numpy dense array.
_SPARSITY_MEMORY_EFFICIENT_THR = 0.1


class _CrossCorrHist(object):
    """
    Cross-correlation histogram for `BinnedSpikeTrain`s.
    This class is used inside :func:`cross_correlation_histogram` function
    and is not meant to be used outside of it.

    Parameters
    ----------
    binned_spiketrain_i, binned_spiketrain_j :
        elephant.conversion.BinnedSpikeTrain
        Binned spike trains to cross-correlate. The two spike trains must
        have the same `t_start` and `t_stop`.
    window : list or tuple
        List of integers - (left_edge, right_edge).
        Refer to the docs of `cross_correlation_histogram()`.
    """

    def __init__(self, binned_spiketrain_i, binned_spiketrain_j, window):
        self.binned_spiketrain_i = binned_spiketrain_i
        self.binned_spiketrain_j = binned_spiketrain_j
        self.window = window

    @staticmethod
    def get_valid_lags(binned_spiketrain_i, binned_spiketrain_j):
        """
        Computes the lags at which the cross-correlation
        of the input spiketrains can be calculated with full
        overlap.

        Parameters
        ----------
        binned_spiketrain_i, binned_spiketrain_j :
            elephant.conversion.BinnedSpikeTrain
            Binned spike trains to cross-correlate. The input spike trains can
            have any `t_start` and `t_stop`.

        Returns
        -------
        lags : np.ndarray
            Array of lags at which the cross-correlation can be computed
            at full overlap (valid mode).
        """

        bin_size = binned_spiketrain_i._bin_size

        # see cross_correlation_histogram for the examples
        if binned_spiketrain_i.n_bins < binned_spiketrain_j.n_bins:
            # ex. 1) lags range: [-2, 5] ms
            # ex. 2) lags range: [1, 2] ms
            left_edge = (binned_spiketrain_j._t_start -
                         binned_spiketrain_i._t_start) / bin_size
            right_edge = (binned_spiketrain_j._t_stop -
                          binned_spiketrain_i._t_stop) / bin_size
        else:
            # ex. 3) lags range: [-1, 3] ms
            left_edge = (binned_spiketrain_j._t_stop -
                         binned_spiketrain_i._t_stop) / bin_size
            right_edge = (binned_spiketrain_j._t_start -
                          binned_spiketrain_i._t_start) / bin_size
        right_edge = int(right_edge)
        left_edge = int(left_edge)
        lags = np.arange(left_edge, right_edge + 1, dtype=np.int32)

        return lags

    def correlate_memory(self, cch_mode):
        """
        Slow, but memory-safe mode.

        Return
        -------
        cross_corr : np.ndarray
            Cross-correlation of `self.binned_spiketrain1` and
            `self.binned_spiketrain2`.
        """
<<<<<<< HEAD
        binned_spiketrain1 = self.binned_spiketrain_i
        binned_spiketrain2 = self.binned_spiketrain_j

=======
>>>>>>> 8e465fdb
        st1_spmat = self.binned_spiketrain_i.sparse_matrix
        st2_spmat = self.binned_spiketrain_j.sparse_matrix
        left_edge, right_edge = self.window

        # extract the nonzero column indices of 1-d matrices
        st1_bin_idx_unique = st1_spmat.nonzero()[1]
        st2_bin_idx_unique = st2_spmat.nonzero()[1]

        # 'valid' mode requires bins correction due to the shift in t_starts
        # 'full' and 'pad' modes don't need this correction
        if cch_mode == "valid":
            if self.binned_spiketrain_i.n_bins > \
                    self.binned_spiketrain_j.n_bins:
                st2_bin_idx_unique += right_edge
            else:
                st2_bin_idx_unique += left_edge

        st1_spmat = st1_spmat.data
        st2_spmat = st2_spmat.data

        # Initialize the counts to an array of zeros,
        # and the bin IDs to integers
        # spanning the time axis
        nr_lags = right_edge - left_edge + 1
        cross_corr = np.zeros(nr_lags)

        # Compute the CCH at lags in left_edge,...,right_edge only
        for idx, i in enumerate(st1_bin_idx_unique):
            il = np.searchsorted(st2_bin_idx_unique, left_edge + i)
            ir = np.searchsorted(st2_bin_idx_unique,
                                 right_edge + i, side='right')
            timediff = st2_bin_idx_unique[il:ir] - i
            assert ((timediff >= left_edge) & (
                timediff <= right_edge)).all(), 'Not all the '
            'entries of cch lie in the window'
            cross_corr[timediff - left_edge] += (
                st1_spmat[idx] * st2_spmat[il:ir])
            st2_bin_idx_unique = st2_bin_idx_unique[il:]
            st2_spmat = st2_spmat[il:]
        return cross_corr

    def correlate_speed(self, cch_mode):
        """
        Fast, but might require a lot of memory.

        Parameters
        ----------
        cch_mode : str
            Cross-correlation mode.

        Returns
        -------
        cross_corr : np.ndarray
            Cross-correlation of `self.binned_spiketrain1` and
            `self.binned_spiketrain2`.
        """
        # Retrieve the array of the binned spike trains
        st1_arr = self.binned_spiketrain_i.to_array()[0]
        st2_arr = self.binned_spiketrain_j.to_array()[0]
        left_edge, right_edge = self.window
        if cch_mode == 'pad':
            # Zero padding to stay between left_edge and right_edge
            pad_width = min(max(-left_edge, 0), max(right_edge, 0))
            st2_arr = np.pad(st2_arr, pad_width=pad_width, mode='constant')
            cch_mode = 'valid'
        # Cross correlate the spike trains
        cross_corr = scipy.signal.fftconvolve(st2_arr, st1_arr[::-1],
                                              mode=cch_mode)
        # convolution of integers is integers
        cross_corr = np.round(cross_corr)
        return cross_corr

    def border_correction(self, cross_corr):
        """
        Parameters
        ----------
        cross_corr : np.ndarray
            Cross-correlation array. The output of `self.correlate_speed()`
            or `self.correlate_memory()`.

        Returns
        -------
        np.ndarray
            Cross-correlation array with the border correction applied.
        """
        min_num_bins = min(self.binned_spiketrain_i.n_bins,
                           self.binned_spiketrain_j.n_bins)
        left_edge, right_edge = self.window
        valid_lags = _CrossCorrHist.get_valid_lags(self.binned_spiketrain_i,
                                                   self.binned_spiketrain_j)
        lags_to_compute = np.arange(left_edge, right_edge + 1)
        outer_subtraction = np.subtract.outer(lags_to_compute, valid_lags)
        min_distance_from_window = np.abs(outer_subtraction).min(axis=1)
        n_values_fall_in_window = min_num_bins - min_distance_from_window
        correction = float(min_num_bins) / n_values_fall_in_window
        return cross_corr * correction

    def cross_correlation_coefficient(self, cross_corr):
        """
        Normalizes the CCH to obtain the cross-correlation coefficient
        function, ranging from -1 to 1.

        Parameters
        ----------
        cross_corr : np.ndarray
            Cross-correlation array. The output of `self.correlate_speed()`
            or `self.correlate_memory()`.

        Notes
        -----
        See Notes in `cross_correlation_histogram()`.

        Returns
        -------
        np.ndarray
            Normalized cross-correlation array in range `[-1, 1]`.
        """
        max_num_bins = max(self.binned_spiketrain_i.n_bins,
                           self.binned_spiketrain_j.n_bins)
        n_spikes1 = self.binned_spiketrain_i.get_num_of_spikes()
        n_spikes2 = self.binned_spiketrain_j.get_num_of_spikes()
        data1 = self.binned_spiketrain_i.sparse_matrix.data
        data2 = self.binned_spiketrain_j.sparse_matrix.data
        ii = data1.dot(data1)
        jj = data2.dot(data2)
        cov_mean = n_spikes1 * n_spikes2 / max_num_bins
        std_xy = np.sqrt((ii - n_spikes1 ** 2. / max_num_bins) * (
            jj - n_spikes2 ** 2. / max_num_bins))
        cross_corr_normalized = (cross_corr - cov_mean) / std_xy
        return cross_corr_normalized

    def kernel_smoothing(self, cross_corr_array, kernel):
        """
        Performs 1-d convolution with the `kernel`.

        Parameters
        ----------
        cross_corr_array : np.ndarray
            Cross-correlation array. The output of `self.correlate_speed()`
            or `self.correlate_memory()`.
        kernel : list
            1-d kernel.

        Returns
        -------
        np.ndarray
            Smoothed array.
        """
        left_edge, right_edge = self.window
        kern_len_max = abs(left_edge) + abs(right_edge) + 1
        # Define the kern for smoothing as an ndarray
        if len(kernel) > kern_len_max:
            raise ValueError(
                'The length of the kernel {} cannot be larger than the '
                'length {} of the resulting CCH.'.format(len(kernel),
                                                         kern_len_max))
        kernel = np.divide(kernel, kernel.sum())
        # Smooth the cross-correlation histogram with the kern
        return np.convolve(cross_corr_array, kernel, mode='same')


@deprecated_alias(binned_sts='binned_spiketrain')
def covariance(binned_spiketrain, binary=False, fast=True):
    r"""
    Calculate the NxN matrix of pairwise covariances between all combinations
    of N binned spike trains.

    For each pair of spike trains :math:`(i,j)`, the covariance :math:`C[i,j]`
    is obtained by binning :math:`i` and :math:`j` at the desired bin size. Let
    :math:`b_i` and :math:`b_j` denote the binned spike trains and
    :math:`\mu_i` and :math:`\mu_j` their respective averages. Then

    .. math::
         C[i,j] = <b_i-\mu_i, b_j-\mu_j> / (L-1)

    where `<., .>` is the scalar product of two vectors, and :math:`L` is the
    number of bins.

    For an input of N spike trains, an N x N matrix is returned containing the
    covariances for each combination of input spike trains.

    If binary is True, the binned spike trains are clipped to 0 or 1 before
    computing the covariance, so that the binned vectors :math:`b_i` and
    :math:`b_j` are binary.

    Parameters
    ----------
    binned_spiketrain : (N, ) elephant.conversion.BinnedSpikeTrain
        A binned spike train containing the spike trains to be evaluated.
    binary : bool, optional
        If True, the spikes of a particular spike train falling in the same bin
        are counted as 1, resulting in binary binned vectors :math:`b_i`. If
        False, the binned vectors :math:`b_i` contain the spike counts per bin.
        Default: False.
    fast : bool, optional
        If `fast=True` and the sparsity of `binned_spiketrain` is `> 0.1`, use
        `np.cov()`. Otherwise, use memory efficient implementation.
        See Notes [2].
        Default: True.

    Returns
    -------
    C : (N, N) np.ndarray
        The square matrix of covariances. The element :math:`C[i,j]=C[j,i]` is
        the covariance between `binned_spiketrain[i]` and
        `binned_spiketrain[j]`.

    Raises
    ------
    MemoryError
        When using `fast=True` and `binned_spiketrain` shape is large.

    Warns
    --------
    UserWarning
        If at least one row in `binned_spiketrain` is empty (has no spikes).

    See Also
    --------
    correlation_coefficient : Pearson correlation coefficient

    Notes
    -----
    1. The spike trains in the binned structure are assumed to cover the
       complete time span `[t_start, t_stop)` of `binned_spiketrain`.
    2. Using `fast=True` might lead to `MemoryError`. If it's the case,
       switch to `fast=False`.

    Examples
    --------
    Generate two Poisson spike trains

    >>> import neo
    >>> from quantities import s, Hz, ms
    >>> from elephant.spike_train_generation import homogeneous_poisson_process
    >>> from elephant.conversion import BinnedSpikeTrain
    >>> st1 = homogeneous_poisson_process(
    ...       rate=10.0*Hz, t_start=0.0*s, t_stop=10.0*s)
    >>> st2 = homogeneous_poisson_process(
    ...       rate=10.0*Hz, t_start=0.0*s, t_stop=10.0*s)
    >>> cov_matrix = covariance(BinnedSpikeTrain([st1, st2], bin_size=5*ms))
    >>> print(cov_matrix[0, 1])
    -0.001668334167083546

    """
    if binary:
        binned_spiketrain = binned_spiketrain.binarize()

    if fast and binned_spiketrain.sparsity > _SPARSITY_MEMORY_EFFICIENT_THR:
        array = binned_spiketrain.to_array()
        return np.cov(array)

    return _covariance_sparse(
        binned_spiketrain, corrcoef_norm=False)


@deprecated_alias(binned_sts='binned_spiketrain')
def correlation_coefficient(binned_spiketrain, binary=False, zero_diag=False,
                            fast=True):
    r"""
    Calculate the NxN matrix of pairwise Pearson's correlation coefficients
    between all combinations of N binned spike trains.

    For each pair of spike trains :math:`(i,j)`, the correlation coefficient
    :math:`C[i,j]` is obtained by binning :math:`i` and :math:`j` at the
    desired bin size. Let :math:`b_i` and :math:`b_j` denote the binned spike
    trains and :math:`\mu_i` and :math:`\mu_j` their respective means. Then

    .. math::
         C[i,j] = <b_i-\mu_i, b_j-\mu_j> /
                  \sqrt{<b_i-\mu_i, b_i-\mu_i> \cdot <b_j-\mu_j, b_j-\mu_j>}

    where `<., .>` is the scalar product of two vectors.

    For an input of N spike trains, an N x N matrix is returned.
    Each entry in the matrix is a real number ranging between -1 (perfectly
    anti-correlated spike trains) and +1 (perfectly correlated spike trains).
    However, if k-th spike train is empty, k-th row and k-th column of the
    returned matrix are set to np.nan.

    If binary is True, the binned spike trains are clipped to 0 or 1 before
    computing the correlation coefficients, so that the binned vectors
    :math:`b_i` and :math:`b_j` are binary.

    Visualization of this function is covered in Viziphant:
    :func:`viziphant.spike_train_correlation.plot_corrcoef`.


    Parameters
    ----------
    binned_spiketrain : (N, ) elephant.conversion.BinnedSpikeTrain
        A binned spike train containing the spike trains to be evaluated.
    binary : bool, optional
        If True, two spikes of a particular spike train falling in the same bin
        are counted as 1, resulting in binary binned vectors :math:`b_i`. If
        False, the binned vectors :math:`b_i` contain the spike counts per bin.
        Default: False
    zero_diag : bool, optional
        Zero-out the diagonal of a correlation matrix (True) or not (False).
        Default: False
    fast : bool, optional
        If `fast=True` and the sparsity of `binned_spiketrain` is `> 0.1`, use
        `np.corrcoef()`. Otherwise, use memory efficient implementation.
        See Notes[2]
        Default: True

    Returns
    -------
    C : (N, N) np.ndarray
        The square matrix of correlation coefficients. The element
        :math:`C[i,j]=C[j,i]` is the Pearson's correlation coefficient between
        `binned_spiketrain[i]` and `binned_spiketrain[j]`.
        If `binned_spiketrain` contains only one `neo.SpikeTrain`, C=1.0.

    Raises
    ------
    MemoryError
        When using `fast=True` and `binned_spiketrain` shape is large.

    Warns
    --------
    UserWarning
        If at least one row in `binned_spiketrain` is empty (has no spikes).

    See Also
    --------
    covariance

    Notes
    -----
    1. The spike trains in the binned structure are assumed to cover the
       complete time span `[t_start, t_stop)` of `binned_spiketrain`.
    2. Using `fast=True` might lead to `MemoryError`. If it's the case,
       switch to `fast=False`.

    Examples
    --------
    Generate two Poisson spike trains

    >>> import neo
    >>> from quantities import s, Hz, ms
    >>> from elephant.spike_train_generation import homogeneous_poisson_process
    >>> from elephant.conversion import BinnedSpikeTrain
    >>> st1 = homogeneous_poisson_process(
    ...       rate=10.0*Hz, t_start=0.0*s, t_stop=10.0*s)
    >>> st2 = homogeneous_poisson_process(
    ...       rate=10.0*Hz, t_start=0.0*s, t_stop=10.0*s)
    >>> cc_matrix = correlation_coefficient(BinnedSpikeTrain([st1, st2],
    ... bin_size=5*ms))
    >>> print(cc_matrix[0, 1])
    0.015477320222075359

    """
    if binary:
        binned_spiketrain = binned_spiketrain.binarize()

    if fast and binned_spiketrain.sparsity > _SPARSITY_MEMORY_EFFICIENT_THR:
        array = binned_spiketrain.to_array()
        corr_mat = np.corrcoef(array)
    else:
        corr_mat = _covariance_sparse(binned_spiketrain, corrcoef_norm=True)

    if zero_diag:
        np.fill_diagonal(corr_mat, 0)
    return corr_mat


def corrcoef(*args, **kwargs):
    warnings.warn("'corrcoef' is deprecated; use 'correlation_coefficient'",
                  DeprecationWarning)
    return correlation_coefficient(*args, **kwargs)


def _covariance_sparse(binned_spiketrain, corrcoef_norm):
    r"""
    Memory efficient helper function for `covariance()` and `corrcoef()`
    that performs the complete calculation for either the covariance
    (`corrcoef_norm=False`) or correlation coefficient (`corrcoef_norm=True`).
    Both calculations differ only by the denominator.

    For any two `BinnedSpikeTrain`s :math:`\hat{b_x}` and :math:`\hat{b_y}`
    with mean :math:`\vec{\mu_x}` and :math:`\vec{mu_y}` respectively
    computes the dot product

    .. math::
        <\hat{b_x} - \vec{\mu_x}, \hat{b_y} - \vec{\mu_y}>_{ij} =
            (\hat{b_x} \cdot \hat{b_y}^T)_{ij} -
            \frac{(\vec{N_x}^T \cdot \vec{N_y})_{ij}}{L}

    where :math:`N_x^i = \sum_j{b_x^{ij}}` - the number of spikes in `i`th row
    of :math:`\hat{b_x}`, :math:`L` - the number of bins, and
    :math:`\vec{\mu_x} = \frac{\vec{N_x}}{L}`.

    Parameters
    ----------
    binned_spiketrain : (N, ) elephant.conversion.BinnedSpikeTrain
        See `covariance()` or `corrcoef()`, respectively.
    corrcoef_norm : bool
        Use normalization factor for the correlation coefficient rather than
        for the covariance.

    Warns
    --------
    UserWarning
        If at least one row in `binned_spiketrain` is empty (has no spikes).

    Returns
    -------
    (N, N) np.ndarray
        Pearson correlation or covariance matrix.
    """
    spmat = binned_spiketrain.sparse_matrix
    n_bins = binned_spiketrain.n_bins

    # Check for empty spike trains
    n_spikes_per_row = spmat.sum(axis=1)
    if n_spikes_per_row.min() == 0:
        warnings.warn(
            'Detected empty spike trains (rows) in the binned_spiketrain.')

    res = spmat.dot(spmat.T) - n_spikes_per_row * n_spikes_per_row.T / n_bins
    res = np.asarray(res)
    if corrcoef_norm:
        stdx = np.sqrt(res.diagonal())
        stdx = np.expand_dims(stdx, axis=0)
        res /= (stdx.T * stdx)
    else:
        res /= (n_bins - 1)
    res = np.squeeze(res)
    return res


@deprecated_alias(binned_st1='binned_spiketrain_i',
                  binned_st2='binned_spiketrain_j',
                  cross_corr_coef='cross_correlation_coefficient')
def cross_correlation_histogram(
        binned_spiketrain_i, binned_spiketrain_j, window='full',
        border_correction=False, binary=False, kernel=None, method='speed',
        cross_correlation_coefficient=False):
    """
    Computes the cross-correlation histogram (CCH) between two binned spike
    trains `binned_spiketrain_i` and `binned_spiketrain_j`.

    Visualization of this function is covered in Viziphant:
    :func:`viziphant.spike_train_correlation.plot_cross_correlation_histogram`.


    Parameters
    ----------
    binned_spiketrain_i, binned_spiketrain_j :
        elephant.conversion.BinnedSpikeTrain
        Binned spike trains of lengths N and M to cross-correlate. The input
        spike trains can have any `t_start` and `t_stop`.
    window : {'valid', 'full'} or list of int, optional
        ‘full’: This returns the cross-correlation at each point of overlap,
                with an output shape of (N+M-1,). At the end-points of the
                cross-correlogram, the signals do not overlap completely, and
                boundary effects may be seen.
        ‘valid’: Mode valid returns output of length max(M, N) - min(M, N) + 1.
                 The cross-correlation product is only given for points where
                 the signals overlap completely.
                 Values outside the signal boundary have no effect.
        List of integers (min_lag, max_lag):
              The entries of window are two integers representing the left and
              right extremes (expressed as number of bins) where the
              cross-correlation is computed.
        Default: 'full'.
    border_correction : bool, optional
        whether to correct for the border effect. If True, the value of the
        CCH at bin :math:`b` (for :math:`b=-H,-H+1, ...,H`, where :math:`H` is
        the CCH half-length) is multiplied by the correction factor:

        .. math::
                            (H+1)/(H+1-|b|),

        which linearly corrects for loss of bins at the edges.
        Default: False.
    binary : bool, optional
        If True, spikes falling in the same bin are counted as a single spike;
        otherwise they are counted as different spikes.
        Default: False.
    kernel : np.ndarray or None, optional
        A one dimensional array containing a smoothing kernel applied
        to the resulting CCH. The length N of the kernel indicates the
        smoothing window. The smoothing window cannot be larger than the
        maximum lag of the CCH. The kernel is normalized to unit area before
        being applied to the resulting CCH. Popular choices for the kernel are
          * normalized boxcar kernel: `numpy.ones(N)`
          * hamming: `numpy.hamming(N)`
          * hanning: `numpy.hanning(N)`
          * bartlett: `numpy.bartlett(N)`
        If None, the CCH is not smoothed.
        Default: None.
    method : {'speed', 'memory'}, optional
        Defines the algorithm to use. "speed" uses `numpy.correlate` to
        calculate the correlation between two binned spike trains using a
        non-sparse data representation. Due to various optimizations, it is the
        fastest realization. In contrast, the option "memory" uses an own
        implementation to calculate the correlation based on sparse matrices,
        which is more memory efficient but slower than the "speed" option.
        Default: "speed".
    cross_correlation_coefficient : bool, optional
        If True, a normalization is applied to the CCH to obtain the
        cross-correlation  coefficient function ranging from -1 to 1 according
        to Equation (5.10) in [1]_. See Notes.
        Default: False.

    Returns
    -------
    cch_result : neo.AnalogSignal
        Containing the cross-correlation histogram between
        `binned_spiketrain_i` and `binned_spiketrain_j`.

        Offset bins correspond to correlations at delays equivalent
        to the differences between the spike times of `binned_spiketrain_i` and
        those of `binned_spiketrain_j`: an entry at positive lag corresponds to
        a spike in `binned_spiketrain_j` following a spike in
        `binned_spiketrain_i` bins to the right, and an entry at negative lag
        corresponds to a spike in `binned_spiketrain_i` following a spike in
        `binned_spiketrain_j`.

        To illustrate this definition, consider two spike trains with the same
        `t_start` and `t_stop`:
        `binned_spiketrain_i` ('reference neuron') : 0 0 0 0 1 0 0 0 0 0 0
        `binned_spiketrain_j` ('target neuron')    : 0 0 0 0 0 0 0 1 0 0 0
        Here, the CCH will have an entry of `1` at `lag=+3`.

        Consistent with the definition of `neo.AnalogSignals`, the time axis
        represents the left bin borders of each histogram bin. For example,
        the time axis might be:
        `np.array([-2.5 -1.5 -0.5 0.5 1.5]) * ms`
    lags : np.ndarray
        Contains the IDs of the individual histogram bins, where the central
        bin has ID 0, bins to the left have negative IDs and bins to the right
        have positive IDs, e.g.,:
        `np.array([-3, -2, -1, 0, 1, 2, 3])`

    Notes
    -----
    1. The Eq. (5.10) in [1]_ is valid for binned spike trains with at most one
       spike per bin. For a general case, refer to the implementation of
       `_covariance_sparse()`.
    2. Alias: `cch`

    References
    ----------
    .. [1] "Analysis of parallel spike trains", 2010, Gruen & Rotter, Vol 7.

    Examples
    --------
    Plot the cross-correlation histogram between two Poisson spike trains

    >>> import elephant
    >>> import matplotlib.pyplot as plt
    >>> import quantities as pq

    >>> binned_spiketrain_i = elephant.conversion.BinnedSpikeTrain(
    ...        elephant.spike_train_generation.homogeneous_poisson_process(
    ...            10. * pq.Hz, t_start=0 * pq.ms, t_stop=5000 * pq.ms),
    ...        bin_size=5. * pq.ms)
    >>> binned_spiketrain_j = elephant.conversion.BinnedSpikeTrain(
    ...        elephant.spike_train_generation.homogeneous_poisson_process(
    ...            10. * pq.Hz, t_start=0 * pq.ms, t_stop=5000 * pq.ms),
    ...        bin_size=5. * pq.ms)

    >>> cc_hist = \
    ...    elephant.spike_train_correlation.cross_correlation_histogram(
    ...        binned_spiketrain_i, binned_spiketrain_j, window=[-30,30],
    ...        border_correction=False,
    ...        binary=False, kernel=None, method='memory')

    >>> plt.bar(left=cc_hist[0].times.magnitude,
    ...         height=cc_hist[0][:, 0].magnitude,
    ...         width=cc_hist[0].sampling_period.magnitude)
    >>> plt.xlabel('time (' + str(cc_hist[0].times.units) + ')')
    >>> plt.ylabel('cross-correlation histogram')
    >>> plt.axis('tight')
    >>> plt.show()

    """

    # Check that the spike trains are binned with the same temporal
    # resolution
    if binned_spiketrain_i.shape[0] != 1 or \
            binned_spiketrain_j.shape[0] != 1:
        raise ValueError("Spike trains must be one dimensional")

    # rescale to the common units
    # this does not change the data - only its representation
    binned_spiketrain_j.rescale(binned_spiketrain_i.units)

    if not np.isclose(binned_spiketrain_i._bin_size,
                      binned_spiketrain_j._bin_size):
        raise ValueError("Bin sizes must be equal")

    bin_size = binned_spiketrain_i._bin_size
    left_edge_min = -binned_spiketrain_i.n_bins + 1
    right_edge_max = binned_spiketrain_j.n_bins - 1

    t_lags_shift = (binned_spiketrain_j._t_start -
                    binned_spiketrain_i._t_start) / bin_size
    if not np.isclose(t_lags_shift, round(t_lags_shift)):
        # For example, if bin_size=1 ms, binned_spiketrain_i.t_start=0 ms, and
        # binned_spiketrain_j.t_start=0.5 ms then there is a global shift in
        # the binning of the spike trains.
        raise ValueError(
            "Binned spiketrains time shift is not multiple of bin_size")
    t_lags_shift = int(round(t_lags_shift))

    # In the examples below we fix st2 and "move" st1.
    # Zero-lag is equal to `max(st1.t_start, st2.t_start)`.
    # Binned spiketrains (t_start and t_stop) with bin_size=1ms:
    # 1) st1=[3, 8] ms, st2=[1, 13] ms
    #    t_start_shift = -2 ms
    #    zero-lag is at 3 ms
    # 2) st1=[1, 7] ms, st2=[2, 9] ms
    #    t_start_shift = 1 ms
    #    zero-lag is at 2 ms
    # 3) st1=[1, 7] ms, st2=[4, 6] ms
    #    t_start_shift = 3 ms
    #    zero-lag is at 4 ms

    # Find left and right edges of unaligned (time-dropped) time signals
    if len(window) == 2 and np.issubdtype(type(window[0]), np.integer) \
            and np.issubdtype(type(window[1]), np.integer):
        # ex. 1) lags range: [w[0] - 2, w[1] - 2] ms
        # ex. 2) lags range: [w[0] + 1, w[1] + 1] ms
        # ex. 3) lags range: [w[0] + 3, w[0] + 3] ms
        if window[0] >= window[1]:
            raise ValueError(
                "Window's left edge ({left}) must be lower than the right "
                "edge ({right})".format(left=window[0], right=window[1]))
        left_edge, right_edge = np.subtract(window, t_lags_shift)
        if left_edge < left_edge_min or right_edge > right_edge_max:
            raise ValueError(
                "The window exceeds the length of the spike trains")
        lags = np.arange(window[0], window[1] + 1, dtype=np.int32)
        cch_mode = 'pad'
    elif window == 'full':
        # cch computed for all the possible entries
        # ex. 1) lags range: [-6, 9] ms
        # ex. 2) lags range: [-4, 7] ms
        # ex. 3) lags range: [-2, 4] ms
        left_edge = left_edge_min
        right_edge = right_edge_max
        lags = np.arange(left_edge + t_lags_shift,
                         right_edge + 1 + t_lags_shift, dtype=np.int32)
        cch_mode = window
    elif window == 'valid':
        lags = _CrossCorrHist.get_valid_lags(binned_spiketrain_i,
                                             binned_spiketrain_j)
        left_edge, right_edge = lags[(0, -1), ]
        cch_mode = window
    else:
        raise ValueError("Invalid window parameter")

    if binary:
        binned_spiketrain_i = binned_spiketrain_i.binarize()
        binned_spiketrain_j = binned_spiketrain_j.binarize()

    cch_builder = _CrossCorrHist(binned_spiketrain_i, binned_spiketrain_j,
                                 window=(left_edge, right_edge))
    if method == 'memory':
        cross_corr = cch_builder.correlate_memory(cch_mode=cch_mode)
    else:
        cross_corr = cch_builder.correlate_speed(cch_mode=cch_mode)

    if border_correction:
        if window == 'valid':
            warnings.warn(
                "Border correction does not have any effect in "
                "'valid' window mode since there are no border effects!")
        else:
            cross_corr = cch_builder.border_correction(cross_corr)
    if kernel is not None:
        cross_corr = cch_builder.kernel_smoothing(cross_corr, kernel=kernel)
    if cross_correlation_coefficient:
        cross_corr = cch_builder.cross_correlation_coefficient(cross_corr)

    normalization = 'normalized' if cross_correlation_coefficient else 'counts'
    annotations = dict(window=window, border_correction=border_correction,
                       binary=binary, kernel=kernel is not None,
                       normalization=normalization)
    annotations = dict(cch_parameters=annotations)

    # Transform the array count into an AnalogSignal
    t_start = pq.Quantity((lags[0] - 0.5) * bin_size,
                          units=binned_spiketrain_i.units, copy=False)
    cch_result = neo.AnalogSignal(
        signal=np.expand_dims(cross_corr, axis=1),
        units=pq.dimensionless,
        t_start=t_start,
        sampling_period=binned_spiketrain_i.bin_size, copy=False,
        **annotations)
    return cch_result, lags


# Alias for common abbreviation
cch = cross_correlation_histogram


@deprecated_alias(spiketrain_1='spiketrain_i', spiketrain_2='spiketrain_j')
def spike_time_tiling_coefficient(spiketrain_i, spiketrain_j, dt=0.005 * pq.s):
    """
    Calculates the Spike Time Tiling Coefficient (STTC) as described in [1]_
    following their implementation in C.
    The STTC is a pairwise measure of correlation between spike trains.
    It has been proposed as a replacement for the correlation index as it
    presents several advantages (e.g. it's not confounded by firing rate,
    appropriately distinguishes lack of correlation from anti-correlation,
    periods of silence don't add to the correlation and it's sensitive to
    firing patterns).

    The STTC is calculated as follows:

    .. math::
        STTC = 1/2((PA - TB)/(1 - PA*TB) + (PB - TA)/(1 - PB*TA))

    Where `PA` is the proportion of spikes from train 1 that lie within
    `[-dt, +dt]` of any spike of train 2 divided by the total number of spikes
    in train 1, `PB` is the same proportion for the spikes in train 2;
    `TA` is the proportion of total recording time within `[-dt, +dt]` of any
    spike in train 1, TB is the same proportion for train 2.
    For :math:`TA = PB = 1`and for :math:`TB = PA = 1`
    the resulting :math:`0/0` is replaced with :math:`1`,
    since every spike from the train with :math:`T = 1` is within
    `[-dt, +dt]` of a spike of the other train.

    This is a Python implementation compatible with the elephant library of
    the original code by C. Cutts written in C and avaiable at:
    (https://github.com/CCutts/Detecting_pairwise_correlations_in_spike_trains/
    blob/master/spike_time_tiling_coefficient.c)

    Parameters
    ----------
    spiketrain_i, spiketrain_j: neo.SpikeTrain
        Spike trains to cross-correlate. They must have the same `t_start` and
        `t_stop`.
    dt: pq.Quantity.
        The synchronicity window is used for both: the quantification of the
        proportion of total recording time that lies `[-dt, +dt]` of each spike
        in each train and the proportion of spikes in `spiketrain_i` that lies
        `[-dt, +dt]` of any spike in `spiketrain_j`.
        Default : `0.005 * pq.s`

    Returns
    -------
    index:  float or np.nan
        The spike time tiling coefficient (STTC). Returns np.nan if any spike
        train is empty.

    References
    ----------
    .. [1] Cutts, C. S., & Eglen, S. J. (2014). Detecting Pairwise Correlations
           in Spike Trains: An Objective Comparison of Methods and Application
           to the Study of Retinal Waves. Journal of Neuroscience, 34(43),
           14288–14303.

    Notes
    -----
    Alias: `sttc`
    """

    def run_P(spiketrain_i, spiketrain_j):
        """
        Check every spike in train 1 to see if there's a spike in train 2
        within dt
        """
        N2 = len(spiketrain_j)

        # Search spikes of spiketrain_i in spiketrain_j
        # ind will contain index of
        ind = np.searchsorted(spiketrain_j.times, spiketrain_i.times)

        # To prevent IndexErrors
        # If a spike of spiketrain_i is after the last spike of spiketrain_j,
        # the index is N2, however spiketrain_j[N2] raises an IndexError.
        # By shifting this index, the spike of spiketrain_i will be compared
        # to the last 2 spikes of spiketrain_j (negligible overhead).
        # Note: Not necessary for index 0 that will be shifted to -1,
        # because spiketrain_j[-1] is valid (additional negligible comparison)
        ind[ind == N2] = N2 - 1

        # Compare to nearest spike in spiketrain_j BEFORE spike in spiketrain_i
        close_left = np.abs(
            spiketrain_j.times[ind - 1] - spiketrain_i.times) <= dt
        # Compare to nearest spike in spiketrain_j AFTER (or simultaneous)
        # spike in spiketrain_j
        close_right = np.abs(
            spiketrain_j.times[ind] - spiketrain_i.times) <= dt

        # spiketrain_j spikes that are in [-dt, dt] range of spiketrain_i
        # spikes are counted only ONCE (as per original implementation)
        close = close_left + close_right

        # Count how many spikes in spiketrain_i have a "partner" in
        # spiketrain_j
        return np.count_nonzero(close)

    def run_T(spiketrain):
        """
        Calculate the proportion of the total recording time 'tiled' by spikes.
        """
        N = len(spiketrain)
        time_A = 2 * N * dt  # maximum possible time

        if N == 1:  # for just one spike in train
            if spiketrain[0] - spiketrain.t_start < dt:
                time_A += -dt + spiketrain[0] - spiketrain.t_start
            if spiketrain[0] + dt > spiketrain.t_stop:
                time_A += -dt - spiketrain[0] + spiketrain.t_stop
        else:  # if more than one spike in train
            # Vectorized loop of spike time differences
            diff = np.diff(spiketrain)
            diff_overlap = diff[diff < 2 * dt]
            # Subtract overlap
            time_A += -2 * dt * len(diff_overlap) + np.sum(diff_overlap)

            # check if spikes are within dt of the start and/or end
            # if so subtract overlap of first and/or last spike
            if (spiketrain[0] - spiketrain.t_start) < dt:
                time_A += spiketrain[0] - dt - spiketrain.t_start

            if (spiketrain.t_stop - spiketrain[N - 1]) < dt:
                time_A += -spiketrain[-1] - dt + spiketrain.t_stop

        T = time_A / (spiketrain.t_stop - spiketrain.t_start)
        return T.simplified.item()  # enforce simplification, strip units

    N1 = len(spiketrain_i)
    N2 = len(spiketrain_j)

    if N1 == 0 or N2 == 0:
        index = np.nan
    else:
        TA = run_T(spiketrain_i)
        TB = run_T(spiketrain_j)
        PA = run_P(spiketrain_i, spiketrain_j)
        PA = PA / N1
        PB = run_P(spiketrain_j, spiketrain_i)
        PB = PB / N2
        # check if the P and T values are 1 to avoid division by zero
        # This only happens for TA = PB = 1 and/or TB = PA = 1,
        # which leads to 0/0 in the calculation of the index.
        # In those cases, every spike in the train with P = 1
        # is within dt of a spike in the other train,
        # so we set the respective (partial) index to 1.
        if PA * TB == 1:
            if PB * TA == 1:
                index = 1.
            else:
                index = 0.5 + 0.5 * (PB - TA) / (1 - PB * TA)
        elif PB * TA == 1:
            index = 0.5 + 0.5 * (PA - TB) / (1 - PA * TB)
        else:
            index = 0.5 * (PA - TB) / (1 - PA * TB) + 0.5 * (PB - TA) / (
                1 - PB * TA)
    return index


sttc = spike_time_tiling_coefficient


@deprecated_alias(binned_st='binned_spiketrain', tau_max='max_tau')
def spike_train_timescale(binned_spiketrain, max_tau):
    r"""
    Calculates the auto-correlation time of a binned spike train.
    Uses the definition of the auto-correlation time proposed in [[1]_,
    Eq. (6)]:

    .. math::
        \tau_\mathrm{corr} = \int_{-\tau_\mathrm{max}}^{\tau_\mathrm{max}}\
            \left[ \frac{\hat{C}(\tau)}{\hat{C}(0)} \right]^2 d\tau

    where :math:`\hat{C}(\tau) = C(\tau)-\nu\delta(\tau)` denotes
    the auto-correlation function excluding the Dirac delta at zero timelag.

    Parameters
    ----------
    binned_spiketrain : elephant.conversion.BinnedSpikeTrain
        A binned spike train containing the spike train to be evaluated.
    max_tau : pq.Quantity
        Maximal integration time :math:`\tau_{max}` of the auto-correlation
        function. It needs to be a multiple of the `bin_size` of
        `binned_spiketrain`.

    Returns
    -------
    timescale : pq.Quantity
        The auto-correlation time of the binned spiketrain with the same units
        as in the input. If `binned_spiketrain` has less than 2 spikes, a
        warning is raised and `np.nan` is returned.

    Notes
    -----
    * :math:`\tau_\mathrm{max}` is a critical parameter: numerical estimates
      of the auto-correlation functions are inherently noisy. Due to the
      square in the definition above, this noise is integrated. Thus, it is
      necessary to introduce a cutoff for the numerical integration - this
      cutoff should be neither smaller than the true auto-correlation time
      nor much bigger.
    * The bin size of `binned_spiketrain` is another critical parameter as it
      defines the discretization of the integral :math:`d\tau`. If it is too
      big, the numerical approximation of the integral is inaccurate.

    References
    ----------
    .. [1] Wieland, S., Bernardi, D., Schwalger, T., & Lindner, B. (2015).
        Slow fluctuations in recurrent networks of spiking neurons.
        Physical Review E, 92(4), 040901.
    """
    if binned_spiketrain.get_num_of_spikes() < 2:
        warnings.warn("Spike train contains less than 2 spikes! "
                      "np.nan will be returned.")
        return np.nan

    bin_size = binned_spiketrain._bin_size
    try:
        max_tau = max_tau.rescale(binned_spiketrain.units).item()
    except (AttributeError, ValueError):
        raise ValueError("max_tau needs units of time")

    # safe casting of max_tau/bin_size to integer
    max_tau_bins = int(round(max_tau / bin_size))
    if not np.isclose(max_tau, max_tau_bins * bin_size):
        raise ValueError("max_tau has to be a multiple of the bin_size")

    cch_window = [-max_tau_bins, max_tau_bins]
    corrfct, bin_ids = cross_correlation_histogram(
        binned_spiketrain, binned_spiketrain, window=cch_window,
        cross_correlation_coefficient=True
    )
    # Take only t > 0 values, in particular neglecting the delta peak.
    start_id = corrfct.time_index((bin_size / 2) * binned_spiketrain.units)
    corrfct = corrfct.magnitude.squeeze()[start_id:]

    # Calculate the timescale using trapezoidal integration
    integr = (corrfct / corrfct[0]) ** 2
    timescale = 2 * integrate.trapz(integr, dx=bin_size)
    return pq.Quantity(timescale, units=binned_spiketrain.units, copy=False)<|MERGE_RESOLUTION|>--- conflicted
+++ resolved
@@ -115,12 +115,6 @@
             Cross-correlation of `self.binned_spiketrain1` and
             `self.binned_spiketrain2`.
         """
-<<<<<<< HEAD
-        binned_spiketrain1 = self.binned_spiketrain_i
-        binned_spiketrain2 = self.binned_spiketrain_j
-
-=======
->>>>>>> 8e465fdb
         st1_spmat = self.binned_spiketrain_i.sparse_matrix
         st2_spmat = self.binned_spiketrain_j.sparse_matrix
         left_edge, right_edge = self.window
