--- conflicted
+++ resolved
@@ -95,7 +95,6 @@
         self.variance_sum = 0.
 
 
-<<<<<<< HEAD
 class InterSpikeIntervalOnline(object):
     def __init__(self, bin_size=0.0005, max_isi_value=1, batch_mode=False):
         self.max_isi_value = max_isi_value  # in sec
@@ -145,7 +144,7 @@
         self.last_spike_time = None
         self.units = None
         self.current_isi_histogram = np.zeros(shape=self.num_bins)
-=======
+
 class CovarianceOnline(object):
     def __init__(self, batch_mode=False):
         self.batch_mode = batch_mode
@@ -248,4 +247,3 @@
         self.units = None
         self.R_xy = 0.
         self.covariance_xy.reset()
->>>>>>> 96e3eb87
