--- conflicted
+++ resolved
@@ -103,13 +103,8 @@
         # Check the output for test_aborted
         self.assertEqual(test_aborted, False)
 
-<<<<<<< HEAD
-    def test_cubic_ximax(self):
-        # Test exceeding ximax
-=======
     def test_cubic_max_iterations(self):
         # Test exceeding max_iterations
->>>>>>> 10c3d7cc
         with self.assertWarns(UserWarning):
             xi_max_iterations, p_vals_max_iterations, k_max_iterations, \
                 test_aborted = cubic.cubic(self.data_signal, alpha=1,
