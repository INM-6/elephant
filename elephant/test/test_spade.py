"""
Unit tests for the spade module.

:copyright: Copyright 2014-2022 by the Elephant team, see `doc/authors.rst`.
:license: Modified BSD, see LICENSE.txt for details.
"""
from __future__ import division

import unittest

import neo
from neo.core.spiketrainlist import SpikeTrainList
import numpy as np
import quantities as pq
from numpy.testing import assert_array_equal

import elephant.conversion as conv
import elephant.spade as spade
import elephant.spike_train_generation as stg

try:
    import statsmodels

    HAVE_STATSMODELS = True
except ImportError:
    HAVE_STATSMODELS = False

HAVE_FIM = spade.HAVE_FIM


class SpadeTestCase(unittest.TestCase):
    def setUp(self):
        np.random.seed(0)
        # Spade parameters
        self.bin_size = 1 * pq.ms
        self.winlen = 10
        self.n_subset = 10
        self.n_surr = 10
        self.alpha = 0.05
        self.stability_thresh = [0.1, 0.1]
        self.psr_param = [0, 0, 0]
        self.min_occ = 4
        self.min_spikes = 4
        self.max_occ = 4
        self.max_spikes = 4
        self.min_neu = 4
        # Test data parameters
        # CPP parameters
        self.n_neu = 100
        self.amplitude = [0] * self.n_neu + [1]
        self.cpp = stg.cpp(
            rate=3 * pq.Hz,
            amplitude_distribution=self.amplitude,
            t_stop=5 * pq.s)
        # Number of patterns' occurrences
        self.n_occ1 = 10
        self.n_occ2 = 12
        self.n_occ3 = 15
        # Patterns lags
        self.lags1 = [2]
        self.lags2 = [1, 3]
        self.lags3 = [1, 2, 4, 5, 7]
        # Length of the spiketrain
        self.t_stop = 3000
        # Patterns times
        self.patt1_times = neo.SpikeTrain(
            np.arange(
                0, 1000, 1000 // self.n_occ1) *
            pq.ms, t_stop=self.t_stop * pq.ms)
        self.patt2_times = neo.SpikeTrain(
            np.arange(
                1000, 2000, 1000 // self.n_occ2)[:-1] *
            pq.ms, t_stop=self.t_stop * pq.ms)
        self.patt3_times = neo.SpikeTrain(
            np.arange(
                2000, 3000, 1000 // self.n_occ3)[:-1] *
            pq.ms, t_stop=self.t_stop * pq.ms)
        # Patterns
        self.patt1 = [self.patt1_times] + [neo.SpikeTrain(
            self.patt1_times.view(pq.Quantity) + lag * pq.ms,
            t_stop=self.t_stop * pq.ms) for lag in self.lags1]
        self.patt2 = [self.patt2_times] + [neo.SpikeTrain(
            self.patt2_times.view(pq.Quantity) + lag * pq.ms,
            t_stop=self.t_stop * pq.ms) for lag in self.lags2]
        self.patt3 = [self.patt3_times] + [neo.SpikeTrain(
            self.patt3_times.view(pq.Quantity) + lag * pq.ms,
            t_stop=self.t_stop * pq.ms) for lag in self.lags3]
        # Data
        self.msip = self.patt1 + self.patt2 + self.patt3
        # Expected results
        self.n_spk1 = len(self.lags1) + 1
        self.n_spk2 = len(self.lags2) + 1
        self.n_spk3 = len(self.lags3) + 1
        self.elements1 = list(range(self.n_spk1))
        self.elements2 = list(range(self.n_spk2))
        self.elements3 = list(range(self.n_spk3))
        self.elements_msip = [
            self.elements1,
            list(
                range(
                    self.n_spk1,
                    self.n_spk1 +
                    self.n_spk2)),
            list(
                range(
                    self.n_spk1 +
                    self.n_spk2,
                    self.n_spk1 +
                    self.n_spk2 +
                    self.n_spk3))]
        self.occ1 = np.unique(conv.BinnedSpikeTrain(
            self.patt1_times, self.bin_size).spike_indices[0])
        self.occ2 = np.unique(conv.BinnedSpikeTrain(
            self.patt2_times, self.bin_size).spike_indices[0])
        self.occ3 = np.unique(conv.BinnedSpikeTrain(
            self.patt3_times, self.bin_size).spike_indices[0])
        self.occ_msip = [
            list(self.occ1), list(self.occ2), list(self.occ3)]
        self.lags_msip = [self.lags1, self.lags2, self.lags3]
        self.patt_psr = self.patt3 + [self.patt3[-1][:3]]

    # Testing cpp
    @unittest.skipUnless(HAVE_FIM, "Time consuming with pythonic FIM")
    def test_spade_cpp(self):
        output_cpp = spade.spade(self.cpp, self.bin_size, 1,
                                 approx_stab_pars=dict(
                                     n_subsets=self.n_subset,
                                     stability_thresh=self.stability_thresh),
                                 n_surr=self.n_surr, alpha=self.alpha,
                                 psr_param=self.psr_param,
                                 stat_corr='no',
                                 output_format='patterns')['patterns']
        elements_cpp = []
        lags_cpp = []
        # collecting spade output
        for out in output_cpp:
            elements_cpp.append(sorted(out['neurons']))
            lags_cpp.append(list(out['lags'].magnitude))
        # check neurons in the patterns
        assert_array_equal(elements_cpp, [range(self.n_neu)])
        # check the lags
        assert_array_equal(lags_cpp, [np.array([0] * (self.n_neu - 1))])

    # Testing spectrum cpp
    def test_spade_spectrum_cpp(self):
        # Computing Spectrum
        spectrum_cpp = spade.concepts_mining(self.cpp, self.bin_size,
                                             1, report='#')[0]
        # Check spectrum
        assert_array_equal(
            spectrum_cpp,
            [(len(self.cpp),
              np.sum(conv.BinnedSpikeTrain(
                  self.cpp[0], self.bin_size).to_bool_array()), 1)])

    # Testing with multiple patterns input
    def test_spade_msip(self):
        output_msip = spade.spade(self.msip, self.bin_size, self.winlen,
                                  approx_stab_pars=dict(
                                      n_subsets=self.n_subset,
                                      stability_thresh=self.stability_thresh),
                                  n_surr=self.n_surr, alpha=self.alpha,
                                  psr_param=self.psr_param,
                                  stat_corr='no',
                                  output_format='patterns')['patterns']
        elements_msip = []
        occ_msip = []
        lags_msip = []
        # collecting spade output
        for out in output_msip:
            elements_msip.append(out['neurons'])
            occ_msip.append(list(out['times'].magnitude))
            lags_msip.append(list(out['lags'].magnitude))
        elements_msip = sorted(elements_msip, key=len)
        occ_msip = sorted(occ_msip, key=len)
        lags_msip = sorted(lags_msip, key=len)
        # check neurons in the patterns
        assert_array_equal(elements_msip, self.elements_msip)
        # check the occurrences time of the patters
        assert_array_equal(occ_msip, self.occ_msip)
        # check the lags
        assert_array_equal(lags_msip, self.lags_msip)

<<<<<<< HEAD
=======
    # Testing with multiple patterns input
    def test_spade_msip_spiketrainlist(self):
        output_msip = spade.spade(
            SpikeTrainList(self.msip), self.bin_size, self.winlen,
            approx_stab_pars=dict(
            n_subsets=self.n_subset,
            stability_thresh=self.stability_thresh),
            n_surr=self.n_surr, alpha=self.alpha,
            psr_param=self.psr_param,
            stat_corr='no',
            output_format='patterns')['patterns']
        elements_msip = []
        occ_msip = []
        lags_msip = []
        # collecting spade output
        for out in output_msip:
            elements_msip.append(out['neurons'])
            occ_msip.append(list(out['times'].magnitude))
            lags_msip.append(list(out['lags'].magnitude))
        elements_msip = sorted(elements_msip, key=len)
        occ_msip = sorted(occ_msip, key=len)
        lags_msip = sorted(lags_msip, key=len)
        # check neurons in the patterns
        assert_array_equal(elements_msip, self.elements_msip)
        # check the occurrences time of the patters
        assert_array_equal(occ_msip, self.occ_msip)
        # check the lags
        assert_array_equal(lags_msip, self.lags_msip)

>>>>>>> 10c3d7cc
    def test_parameters(self):
        """
        Test under different configuration of parameters than the default one
        """
        # test min_spikes parameter
        with self.assertWarns(UserWarning):
            # n_surr=0 and alpha=0.05 spawns expected UserWarning
            output_msip_min_spikes = spade.spade(
                self.msip,
                self.bin_size,
                self.winlen,
                min_spikes=self.min_spikes,
                approx_stab_pars=dict(n_subsets=self.n_subset),
                n_surr=0,
                alpha=self.alpha,
                psr_param=self.psr_param,
                stat_corr='no',
                output_format='patterns')['patterns']
        # collecting spade output
        elements_msip_min_spikes = []
        for out in output_msip_min_spikes:
            elements_msip_min_spikes.append(out['neurons'])
        elements_msip_min_spikes = sorted(
            elements_msip_min_spikes, key=len)
        lags_msip_min_spikes = []
        for out in output_msip_min_spikes:
            lags_msip_min_spikes.append(list(out['lags'].magnitude))
            pvalue = out['pvalue']
        lags_msip_min_spikes = sorted(
            lags_msip_min_spikes, key=len)
        # check the lags
        assert_array_equal(lags_msip_min_spikes, [
            l for l in self.lags_msip if len(l) + 1 >= self.min_spikes])
        # check the neurons in the patterns
        assert_array_equal(elements_msip_min_spikes, [
            el for el in self.elements_msip if len(el) >= self.min_neu and len(
                el) >= self.min_spikes])
        # check that the p-values assigned are equal to -1 (n_surr=0)
        assert_array_equal(-1, pvalue)

        # test min_occ parameter
        output_msip_min_occ = spade.spade(
            self.msip,
            self.bin_size,
            self.winlen,
            min_occ=self.min_occ,
            approx_stab_pars=dict(
                n_subsets=self.n_subset),
            n_surr=self.n_surr,
            alpha=self.alpha,
            psr_param=self.psr_param,
            stat_corr='no',
            output_format='patterns')['patterns']
        # collect spade output
        occ_msip_min_occ = []
        for out in output_msip_min_occ:
            occ_msip_min_occ.append(list(out['times'].magnitude))
        occ_msip_min_occ = sorted(occ_msip_min_occ, key=len)
        # test occurrences time
        assert_array_equal(occ_msip_min_occ, [
            occ for occ in self.occ_msip if len(occ) >= self.min_occ])

        # test max_spikes parameter
        output_msip_max_spikes = spade.spade(
            self.msip,
            self.bin_size,
            self.winlen,
            max_spikes=self.max_spikes,
            approx_stab_pars=dict(
                n_subsets=self.n_subset),
            n_surr=self.n_surr,
            alpha=self.alpha,
            psr_param=self.psr_param,
            stat_corr='no',
            output_format='patterns')['patterns']
        # collecting spade output
        elements_msip_max_spikes = []
        for out in output_msip_max_spikes:
            elements_msip_max_spikes.append(out['neurons'])
        lags_msip_max_spikes = []
        for out in output_msip_max_spikes:
            lags_msip_max_spikes.append(list(out['lags'].magnitude))
        lags_msip_max_spikes = sorted(
            lags_msip_max_spikes, key=len)
        # check the lags
        assert_array_equal(
            [len(lags) < self.max_spikes
             for lags in lags_msip_max_spikes],
            [True] * len(lags_msip_max_spikes))

        # TODO: does not work with new FIM module
        # test max_occ parameter
        # output_msip_max_occ = spade.spade(
        #     self.msip,
        #     self.bin_size,
        #     self.winlen,
        #     max_occ=self.max_occ,
        #     approx_stab_pars=dict(
        #         n_subsets=self.n_subset),
        #     n_surr=self.n_surr,
        #     alpha=self.alpha,
        #     psr_param=self.psr_param,
        #     stat_corr='no',
        #     output_format='patterns')['patterns']
        # # collect spade output
        # occ_msip_max_occ = []
        # for out in output_msip_max_occ:
        #     occ_msip_max_occ.append(list(out['times'].magnitude))
        # occ_msip_max_occ = sorted(occ_msip_max_occ, key=len)
        # # test occurrences time
        # assert_array_equal(occ_msip_max_occ, [
        #     occ for occ in self.occ_msip if len(occ) <= self.max_occ])

    # test to compare the python and the C implementation of FIM
    # skip this test if C code not available
    @unittest.skipIf(not HAVE_FIM, 'Requires fim.so')
    def test_fpgrowth_fca(self):
        print("fim.so is found.")
        binary_matrix = conv.BinnedSpikeTrain(
            self.patt1, self.bin_size).to_sparse_bool_array().tocoo()
        context, transactions, rel_matrix = spade._build_context(
            binary_matrix, self.winlen)
        # mining the data with python fast_fca
        mining_results_fpg = spade._fpgrowth(
            transactions,
            rel_matrix=rel_matrix)
        print(
            '################################################################')
        print('mining results fpg', mining_results_fpg)
        # mining the data with C fim
        mining_results_ffca = spade._fast_fca(context)

        # testing that the outputs are identical
        assert_array_equal(sorted(mining_results_ffca[0][0]), sorted(
            mining_results_fpg[0][0]))
        assert_array_equal(sorted(mining_results_ffca[0][1]), sorted(
            mining_results_fpg[0][1]))

    # Tests 3d spectrum
    # Testing with multiple patterns input
    def test_spade_msip_3d(self):
        output_msip = spade.spade(self.msip, self.bin_size, self.winlen,
                                  approx_stab_pars=dict(
                                      n_subsets=self.n_subset,
                                      stability_thresh=self.stability_thresh),
                                  n_surr=self.n_surr, spectrum='3d#',
                                  alpha=self.alpha, psr_param=self.psr_param,
                                  stat_corr='no',
                                  output_format='patterns')['patterns']
        elements_msip = []
        occ_msip = []
        lags_msip = []
        # collecting spade output
        for out in output_msip:
            elements_msip.append(out['neurons'])
            occ_msip.append(list(out['times'].magnitude))
            lags_msip.append(list(out['lags'].magnitude))
        elements_msip = sorted(elements_msip, key=len)
        occ_msip = sorted(occ_msip, key=len)
        lags_msip = sorted(lags_msip, key=len)
        # check neurons in the patterns
        assert_array_equal(elements_msip, self.elements_msip)
        # check the occurrences time of the patters
        assert_array_equal(occ_msip, self.occ_msip)
        # check the lags
        assert_array_equal(lags_msip, self.lags_msip)

    # test under different configuration of parameters than the default one
    def test_parameters_3d(self):
        # test min_spikes parameter
        output_msip_min_spikes = spade.spade(
            self.msip,
            self.bin_size,
            self.winlen,
            min_spikes=self.min_spikes,
            approx_stab_pars=dict(
                n_subsets=self.n_subset),
            n_surr=self.n_surr,
            spectrum='3d#',
            alpha=self.alpha,
            psr_param=self.psr_param,
            stat_corr='no',
            output_format='patterns')['patterns']
        # collecting spade output
        elements_msip_min_spikes = []
        for out in output_msip_min_spikes:
            elements_msip_min_spikes.append(out['neurons'])
        elements_msip_min_spikes = sorted(
            elements_msip_min_spikes, key=len)
        lags_msip_min_spikes = []
        for out in output_msip_min_spikes:
            lags_msip_min_spikes.append(list(out['lags'].magnitude))
        lags_msip_min_spikes = sorted(
            lags_msip_min_spikes, key=len)
        # check the lags
        assert_array_equal(lags_msip_min_spikes, [
            l for l in self.lags_msip if len(l) + 1 >= self.min_spikes])
        # check the neurons in the patterns
        assert_array_equal(elements_msip_min_spikes, [
            el for el in self.elements_msip if len(el) >= self.min_neu and len(
                el) >= self.min_spikes])

        # test min_occ parameter
        output_msip_min_occ = spade.spade(
            self.msip,
            self.bin_size,
            self.winlen,
            min_occ=self.min_occ,
            approx_stab_pars=dict(
                n_subsets=self.n_subset),
            n_surr=self.n_surr,
            spectrum='3d#',
            alpha=self.alpha,
            psr_param=self.psr_param,
            stat_corr='no',
            output_format='patterns')['patterns']
        # collect spade output
        occ_msip_min_occ = []
        for out in output_msip_min_occ:
            occ_msip_min_occ.append(list(out['times'].magnitude))
        occ_msip_min_occ = sorted(occ_msip_min_occ, key=len)
        # test occurrences time
        assert_array_equal(occ_msip_min_occ, [
            occ for occ in self.occ_msip if len(occ) >= self.min_occ])

    # Test computation spectrum
    def test_spectrum(self):
        # test 2d spectrum
        spectrum = spade.concepts_mining(self.patt1, self.bin_size,
                                         self.winlen, report='#')[0]
        # test 3d spectrum
        assert_array_equal(spectrum, [[len(self.lags1) + 1, self.n_occ1, 1]])
        spectrum_3d = spade.concepts_mining(self.patt1, self.bin_size,
                                            self.winlen, report='3d#')[0]
        assert_array_equal(spectrum_3d, [
            [len(self.lags1) + 1, self.n_occ1, max(self.lags1), 1]])

    def test_spade_raise_error(self):
        # Test list not using neo.Spiketrain
        self.assertRaises(TypeError, spade.spade, [
            [1, 2, 3], [3, 4, 5]], 1 * pq.ms, 4, stat_corr='no')
        self.assertRaises(TypeError, spade.concepts_mining, [
            [1, 2, 3], [3, 4, 5]], 1 * pq.ms, 4)
        # Test neo.Spiketrain with different t_stop
        self.assertRaises(
            ValueError, spade.spade,
            [neo.SpikeTrain([1, 2, 3] * pq.s, t_stop=5 * pq.s),
             neo.SpikeTrain([3, 4, 5] * pq.s, t_stop=6 * pq.s)],
            1 * pq.ms, 4, stat_corr='no')
        # Test bin_size not pq.Quantity
        self.assertRaises(
            TypeError, spade.spade,
            [neo.SpikeTrain([1, 2, 3] * pq.s, t_stop=6 * pq.s),
             neo.SpikeTrain([3, 4, 5] * pq.s, t_stop=6 * pq.s)],
            bin_size=1., winlen=4, stat_corr='no')
        # Test winlen not int
        self.assertRaises(
            TypeError, spade.spade,
            [neo.SpikeTrain([1, 2, 3] * pq.s, t_stop=6 * pq.s),
             neo.SpikeTrain([3, 4, 5] * pq.s, t_stop=6 * pq.s)],
            bin_size=1. * pq.ms, winlen=4.1, stat_corr='no')
        # Test min_spikes not int
        self.assertRaises(
            TypeError, spade.spade,
            [neo.SpikeTrain([1, 2, 3] * pq.s, t_stop=6 * pq.s),
             neo.SpikeTrain([3, 4, 5] * pq.s, t_stop=6 * pq.s)],
            bin_size=1. * pq.ms, winlen=4, min_spikes=3.4, stat_corr='no')
        # Test min_occ not int
        self.assertRaises(
            TypeError, spade.spade,
            [neo.SpikeTrain([1, 2, 3] * pq.s, t_stop=6 * pq.s),
             neo.SpikeTrain([3, 4, 5] * pq.s, t_stop=6 * pq.s)],
            bin_size=1. * pq.ms, winlen=4, min_occ=3.4, stat_corr='no')
        # Test max_spikes not int
        self.assertRaises(
            TypeError, spade.spade,
            [neo.SpikeTrain([1, 2, 3] * pq.s, t_stop=6 * pq.s),
             neo.SpikeTrain([3, 4, 5] * pq.s, t_stop=6 * pq.s)],
            bin_size=1. * pq.ms, winlen=4, max_spikes=3.4, stat_corr='no')
        # Test max_occ not int
        self.assertRaises(
            TypeError, spade.spade,
            [neo.SpikeTrain([1, 2, 3] * pq.s, t_stop=6 * pq.s),
             neo.SpikeTrain([3, 4, 5] * pq.s, t_stop=6 * pq.s)],
            bin_size=1. * pq.ms, winlen=4, max_occ=3.4, stat_corr='no')
        # Test min_neu not int
        self.assertRaises(
            TypeError, spade.spade,
            [neo.SpikeTrain([1, 2, 3] * pq.s, t_stop=6 * pq.s),
             neo.SpikeTrain([3, 4, 5] * pq.s, t_stop=6 * pq.s)],
            bin_size=1. * pq.ms, winlen=4, min_neu=3.4, stat_corr='no')
        # Test wrong stability params
        self.assertRaises(
            ValueError, spade.spade,
            [neo.SpikeTrain([1, 2, 3] * pq.s, t_stop=6 * pq.s),
             neo.SpikeTrain([3, 4, 5] * pq.s, t_stop=6 * pq.s)],
            bin_size=1. * pq.ms, winlen=4, approx_stab_pars={'wrong key': 0},
            stat_corr='no')
        # Test n_surr not int
        self.assertRaises(
            TypeError, spade.spade,
            [neo.SpikeTrain([1, 2, 3] * pq.s, t_stop=6 * pq.s),
             neo.SpikeTrain([3, 4, 5] * pq.s, t_stop=6 * pq.s)],
            bin_size=1. * pq.ms, winlen=4, n_surr=3.4, stat_corr='no')
        # Test dither not pq.Quantity
        self.assertRaises(
            TypeError, spade.spade,
            [neo.SpikeTrain([1, 2, 3] * pq.s, t_stop=6 * pq.s),
             neo.SpikeTrain([3, 4, 5] * pq.s, t_stop=6 * pq.s)],
            bin_size=1. * pq.ms, winlen=4, n_surr=100, alpha=0.05,
            dither=15., stat_corr='no')
        # Test wrong alpha
        self.assertRaises(
            TypeError, spade.spade,
            [neo.SpikeTrain([1, 2, 3] * pq.s, t_stop=6 * pq.s),
             neo.SpikeTrain([3, 4, 5] * pq.s, t_stop=6 * pq.s)],
            bin_size=1. * pq.ms, winlen=4, n_surr=100, alpha='5 %',
            dither=15. * pq.ms, stat_corr='no')
        # Test wrong statistical correction
        self.assertRaises(
            ValueError, spade.spade,
            [neo.SpikeTrain([1, 2, 3] * pq.s, t_stop=6 * pq.s),
             neo.SpikeTrain([3, 4, 5] * pq.s, t_stop=6 * pq.s)],
            bin_size=1. * pq.ms, winlen=4, n_surr=100, alpha=0.05,
            dither=15. * pq.ms, stat_corr='wrong correction')
        # Test wrong psr_params
        self.assertRaises(
            TypeError, spade.spade,
            [neo.SpikeTrain([1, 2, 3] * pq.s, t_stop=6 * pq.s),
             neo.SpikeTrain([3, 4, 5] * pq.s, t_stop=6 * pq.s)],
            bin_size=1. * pq.ms, winlen=4, n_surr=100, alpha=0.05,
            dither=15. * pq.ms, stat_corr='no', psr_param=(2.5, 3.4, 2.1))
        # Test wrong psr_params
        self.assertRaises(
            TypeError, spade.spade,
            [neo.SpikeTrain([1, 2, 3] * pq.s, t_stop=6 * pq.s),
             neo.SpikeTrain([3, 4, 5] * pq.s, t_stop=6 * pq.s)],
            bin_size=1. * pq.ms, winlen=4, n_surr=100, alpha=0.05,
            dither=15. * pq.ms, stat_corr='no', psr_param=3.1)
        # Test output format
        self.assertRaises(
            ValueError, spade.spade,
            [neo.SpikeTrain([1, 2, 3] * pq.s, t_stop=6 * pq.s),
             neo.SpikeTrain([3, 4, 5] * pq.s, t_stop=6 * pq.s)],
            bin_size=1. * pq.ms, winlen=4, n_surr=100, alpha=0.05,
            dither=15. * pq.ms, stat_corr='no', output_format='wrong_output')
        # Test wrong spectrum parameter
        self.assertRaises(
            ValueError, spade.spade,
            [neo.SpikeTrain([1, 2, 3] * pq.s, t_stop=6 * pq.s),
             neo.SpikeTrain([3, 4, 5] * pq.s, t_stop=6 * pq.s)],
            1 * pq.ms, 4, n_surr=1, stat_corr='no',
            spectrum='invalid_key')
        self.assertRaises(
            ValueError, spade.concepts_mining,
            [neo.SpikeTrain([1, 2, 3] * pq.s, t_stop=6 * pq.s),
             neo.SpikeTrain([3, 4, 5] * pq.s, t_stop=6 * pq.s)],
            1 * pq.ms, 4, report='invalid_key')
        self.assertRaises(
            ValueError, spade.pvalue_spectrum,
            [neo.SpikeTrain([1, 2, 3] * pq.s, t_stop=6 * pq.s),
             neo.SpikeTrain([3, 4, 5] * pq.s, t_stop=6 * pq.s)],
            1 * pq.ms, 4, dither=10 * pq.ms, n_surr=1,
            spectrum='invalid_key')
        # Test negative minimum number of spikes
        self.assertRaises(
            ValueError, spade.spade,
            [neo.SpikeTrain([1, 2, 3] * pq.s, t_stop=5 * pq.s),
             neo.SpikeTrain([3, 4, 5] * pq.s, t_stop=5 * pq.s)],
            1 * pq.ms, 4, min_neu=-3, stat_corr='no')
        # Test wrong dither method
        self.assertRaises(
            ValueError, spade.spade,
            [neo.SpikeTrain([1, 2, 3] * pq.s, t_stop=5 * pq.s),
             neo.SpikeTrain([3, 4, 5] * pq.s, t_stop=5 * pq.s)],
            1 * pq.ms, 4, surr_method='invalid_key', stat_corr='no')
        # Test negative number of surrogates
        self.assertRaises(
            ValueError, spade.pvalue_spectrum,
            [neo.SpikeTrain([1, 2, 3] * pq.s, t_stop=5 * pq.s),
             neo.SpikeTrain([3, 4, 5] * pq.s, t_stop=5 * pq.s)],
            1 * pq.ms, 4, dither=10 * pq.ms, n_surr=100,
            surr_method='invalid_key')
        # Test negative number of surrogates
        self.assertRaises(
            ValueError, spade.pvalue_spectrum,
            [neo.SpikeTrain([1, 2, 3] * pq.s, t_stop=5 * pq.s),
             neo.SpikeTrain([3, 4, 5] * pq.s, t_stop=5 * pq.s)],
            1 * pq.ms, 4, 3 * pq.ms, n_surr=-3)
        # Test wrong correction parameter
        self.assertRaises(ValueError, spade.test_signature_significance,
                          pv_spec=((2, 3, 0.2), (2, 4, 0.1)),
                          concepts=([[(2, 3), (1, 2, 3)]]),
                          alpha=0.01,
                          winlen=1,
                          corr='invalid_key')
        # Test negative number of subset for stability
        self.assertRaises(ValueError, spade.approximate_stability, (),
                          np.array([]), n_subsets=-3)

    def test_pattern_set_reduction(self):
        winlen = 6
        # intent(concept1) is a superset of intent(concept2)
        # extent(concept1) is a subset of extent(concept2)
        # intent(concept2) is a subset of intent(concept3)
        #     when taking into account the shift due to the window positions
        # intent(concept1) has a non-empty intersection with intent(concept3)
        #     when taking into account the shift due to the window positions
        # intent(concept4) is disjoint from all others
        concept1 = ((12, 19, 26), (2, 10, 18))
        concept2 = ((12, 19), (2, 10, 18, 26))
        concept3 = ((0, 7, 14, 21), (0, 8))
        concept4 = ((1, 6), (0, 8))

        # reject concept2 using min_occ
        # make sure to keep concept1 by setting k_superset_filtering = 1
        concepts = spade.pattern_set_reduction([concept1, concept2],
                                               ns_signatures=[],
                                               winlen=winlen, spectrum='#',
                                               h_subset_filtering=0, min_occ=2,
                                               k_superset_filtering=1)
        self.assertEqual(concepts, [concept1])

        # keep concept2 by increasing h_subset_filtering
        concepts = spade.pattern_set_reduction([concept1, concept2],
                                               ns_signatures=[],
                                               winlen=winlen, spectrum='#',
                                               h_subset_filtering=2, min_occ=2,
                                               k_superset_filtering=1)
        self.assertEqual(concepts, [concept1, concept2])

        # reject concept1 using min_spikes
        concepts = spade.pattern_set_reduction([concept1, concept2],
                                               ns_signatures=[],
                                               winlen=winlen, spectrum='#',
                                               h_subset_filtering=2,
                                               min_spikes=2,
                                               k_superset_filtering=0)
        self.assertEqual(concepts, [concept2])

        # reject concept2 using ns_signatures
        concepts = spade.pattern_set_reduction([concept1, concept2],
                                               ns_signatures=[(2, 2)],
                                               winlen=winlen, spectrum='#',
                                               h_subset_filtering=1, min_occ=2,
                                               k_superset_filtering=1)
        self.assertEqual(concepts, [concept1])

        # reject concept1 using ns_signatures
        # make sure to keep concept2 by increasing h_subset_filtering
        concepts = spade.pattern_set_reduction([concept1, concept2],
                                               ns_signatures=[(2, 3)],
                                               winlen=winlen, spectrum='#',
                                               h_subset_filtering=3,
                                               min_spikes=2,
                                               min_occ=2,
                                               k_superset_filtering=1)
        self.assertEqual(concepts, [concept2])

        # reject concept2 using the covered spikes criterion
        concepts = spade.pattern_set_reduction([concept1, concept2],
                                               ns_signatures=[(2, 2)],
                                               winlen=winlen, spectrum='#',
                                               h_subset_filtering=0,
                                               min_occ=2,
                                               k_superset_filtering=0,
                                               l_covered_spikes=0)
        self.assertEqual(concepts, [concept1])

        # reject concept1 using superset filtering
        # (case with non-empty intersection but no superset)
        concepts = spade.pattern_set_reduction([concept1, concept3],
                                               ns_signatures=[], min_spikes=2,
                                               winlen=winlen, spectrum='#',
                                               k_superset_filtering=0)
        self.assertEqual(concepts, [concept3])

        # keep concept1 by increasing k_superset_filtering
        concepts = spade.pattern_set_reduction([concept1, concept3],
                                               ns_signatures=[], min_spikes=2,
                                               winlen=winlen, spectrum='#',
                                               k_superset_filtering=1)
        self.assertEqual(concepts, [concept1, concept3])

        # reject concept3 using ns_signatures
        concepts = spade.pattern_set_reduction([concept1, concept3],
                                               ns_signatures=[(3, 2)],
                                               min_spikes=2,
                                               winlen=winlen, spectrum='#',
                                               k_superset_filtering=1)
        self.assertEqual(concepts, [concept1])

        # reject concept3 using the covered spikes criterion
        concepts = spade.pattern_set_reduction([concept1, concept3],
                                               ns_signatures=[(3, 2), (2, 3)],
                                               min_spikes=2,
                                               winlen=winlen, spectrum='#',
                                               k_superset_filtering=1,
                                               l_covered_spikes=0)
        self.assertEqual(concepts, [concept1])

        # check that two concepts with disjoint intents are both kept
        concepts = spade.pattern_set_reduction([concept3, concept4],
                                               ns_signatures=[],
                                               winlen=winlen, spectrum='#')
        self.assertEqual(concepts, [concept3, concept4])

    @unittest.skipUnless(HAVE_STATSMODELS,
                         "'fdr_bh' stat corr requires statsmodels")
    def test_signature_significance_fdr_bh_corr(self):
        """
        A typical corr='fdr_bh' scenario, that requires statsmodels.
        """
        sig_spectrum = spade.test_signature_significance(
            pv_spec=((2, 3, 0.2), (2, 4, 0.05)),
            concepts=([[(2, 3), (1, 2, 3)],
                       [(2, 4), (1, 2, 3, 4)]]),
            alpha=0.15, winlen=1, corr='fdr_bh')
        self.assertEqual(sig_spectrum, [(2., 3., False), (2., 4., True)])


if __name__ == "__main__":
    unittest.main(verbosity=2)<|MERGE_RESOLUTION|>--- conflicted
+++ resolved
@@ -181,8 +181,6 @@
         # check the lags
         assert_array_equal(lags_msip, self.lags_msip)
 
-<<<<<<< HEAD
-=======
     # Testing with multiple patterns input
     def test_spade_msip_spiketrainlist(self):
         output_msip = spade.spade(
@@ -212,7 +210,6 @@
         # check the lags
         assert_array_equal(lags_msip, self.lags_msip)
 
->>>>>>> 10c3d7cc
     def test_parameters(self):
         """
         Test under different configuration of parameters than the default one
