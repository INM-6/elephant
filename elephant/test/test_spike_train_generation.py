--- conflicted
+++ resolved
@@ -154,7 +154,128 @@
                 self.assertLess(D, 0.25)
 
 
-<<<<<<< HEAD
+class _n_poisson_TestCase(unittest.TestCase):
+
+    def setUp(self):
+        self.n = 4
+        self.rate = 10*Hz
+        self.rates = range(1, self.n + 1)*Hz
+        self.t_stop = 10000*ms
+
+    def test_poisson(self):
+
+        # Check the output types for input rate + n number of neurons
+        pp = stgen._n_poisson(rate=self.rate, t_stop=self.t_stop, n=self.n)
+        self.assertIsInstance(pp, list)
+        self.assertIsInstance(pp[0], neo.core.spiketrain.SpikeTrain)
+        self.assertEqual(pp[0].simplified.units, 1000*ms)
+        self.assertEqual(len(pp), self.n)
+
+        # Check the output types for input list of rates
+        pp = stgen._n_poisson(rate=self.rates, t_stop=self.t_stop)
+        self.assertIsInstance(pp, list)
+        self.assertIsInstance(pp[0], neo.core.spiketrain.SpikeTrain)
+        self.assertEqual(pp[0].simplified.units, 1000*ms)
+        self.assertEqual(len(pp), self.n)
+
+    def test_poisson_error(self):
+
+        # Dimensionless rate
+        self.assertRaises(
+            ValueError, stgen._n_poisson, rate=5, t_stop=self.t_stop)
+        # Negative rate
+        self.assertRaises(
+            ValueError, stgen._n_poisson, rate=-5*Hz, t_stop=self.t_stop)
+        # Negative value when rate is a list
+        self.assertRaises(
+            ValueError, stgen._n_poisson, rate=[-5, 3]*Hz, t_stop=self.t_stop)
+        # Negative n
+        self.assertRaises(
+            ValueError, stgen._n_poisson, rate=self.rate, t_stop=self.t_stop,
+            n=-1)
+        # t_start>t_stop
+        self.assertRaises(
+            ValueError, stgen._n_poisson, rate=self.rate, t_start=4*ms,
+            t_stop=3*ms, n=3)
+
+
+class singleinteractionprocess_TestCase(unittest.TestCase):
+    def setUp(self):
+        self.n = 4
+        self.rate = 10*Hz
+        self.rates = range(1, self.n + 1)*Hz
+        self.t_stop = 10000*ms
+        self.rate_c = 1*Hz
+
+    def test_sip(self):
+
+        # Generate an example SIP mode
+        sip, coinc = stgen.single_interaction_process(
+            n=self.n, t_stop=self.t_stop, rate=self.rate,
+            rate_c=self.rate_c, return_coinc=True)
+
+        # Check the output types
+        self.assertEqual(type(sip), list)
+        self.assertEqual(type(sip[0]), neo.core.spiketrain.SpikeTrain)
+        self.assertEqual(type(coinc[0]), neo.core.spiketrain.SpikeTrain)
+        self.assertEqual(sip[0].simplified.units,  1000*ms)
+        self.assertEqual(coinc[0].simplified.units,  1000*ms)
+
+        # Check the output length
+        self.assertEqual(len(sip), self.n)
+        self.assertEqual(
+            len(coinc[0]), (self.rate_c*self.t_stop).rescale(dimensionless))
+
+        # Generate an example SIP mode giving a list of rates as imput
+        sip, coinc = stgen.single_interaction_process(
+            t_stop=self.t_stop, rate=self.rates,
+            rate_c=self.rate_c, return_coinc=True)
+
+        # Check the output types
+        self.assertEqual(type(sip), list)
+        self.assertEqual(type(sip[0]), neo.core.spiketrain.SpikeTrain)
+        self.assertEqual(type(coinc[0]), neo.core.spiketrain.SpikeTrain)
+        self.assertEqual(sip[0].simplified.units,  1000*ms)
+        self.assertEqual(coinc[0].simplified.units,  1000*ms)
+
+        # Check the output length
+        self.assertEqual(len(sip), self.n)
+        self.assertEqual(
+            len(coinc[0]), (self.rate_c*self.t_stop).rescale(dimensionless))
+
+        # Generate an example SIP mode stochastic number of coincidences
+        sip = stgen.single_interaction_process(
+            n=self.n, t_stop=self.t_stop, rate=self.rate,
+            rate_c=self.rate_c, coincidences='stochastic', return_coinc=False)
+
+        # Check the output types
+        self.assertEqual(type(sip), list)
+        self.assertEqual(type(sip[0]), neo.core.spiketrain.SpikeTrain)
+        self.assertEqual(sip[0].simplified.units,  1000*ms)
+
+    def test_sip_error(self):
+        # Negative rate
+        self.assertRaises(
+            ValueError, stgen.single_interaction_process, n=self.n, rate=-5*Hz,
+            rate_c=self.rate_c, t_stop=self.t_stop)
+        # Negative coincidence rate
+        self.assertRaises(
+            ValueError, stgen.single_interaction_process, n=self.n,
+            rate=self.rate, rate_c=-3*Hz, t_stop=self.t_stop)
+        # Negative value when rate is a list
+        self.assertRaises(
+            ValueError, stgen.single_interaction_process, n=self.n,
+            rate=[-5, 3, 4, 2]*Hz, rate_c=self.rate_c, t_stop=self.t_stop)
+        # Negative n
+        self.assertRaises(
+            ValueError, stgen.single_interaction_process, n=-1,
+            rate=self.rate, rate_c=self.rate_c, t_stop=self.t_stop)
+        # Rate_c < rate
+        self.assertRaises(
+            ValueError, stgen.single_interaction_process, n=self.n,
+            rate=self.rate, rate_c=self.rate + 1*Hz, t_stop=self.t_stop)
+
+
 class cppTestCase(unittest.TestCase):
     def test_cpp_hom(self):
         # testing output with generic inputs
@@ -388,128 +509,6 @@
             self.assertEqual(st.t_stop, t_stop)
             self.assertEqual(st.t_start, t_start)
         self.assertEqual(len(cpp_shift), len(A) - 1)
-=======
-class _n_poisson_TestCase(unittest.TestCase):
-
-    def setUp(self):
-        self.n = 4
-        self.rate = 10*Hz
-        self.rates = range(1, self.n + 1)*Hz
-        self.t_stop = 10000*ms
-
-    def test_poisson(self):
-
-        # Check the output types for input rate + n number of neurons
-        pp = stgen._n_poisson(rate=self.rate, t_stop=self.t_stop, n=self.n)
-        self.assertIsInstance(pp, list)
-        self.assertIsInstance(pp[0], neo.core.spiketrain.SpikeTrain)
-        self.assertEqual(pp[0].simplified.units, 1000*ms)
-        self.assertEqual(len(pp), self.n)
-
-        # Check the output types for input list of rates
-        pp = stgen._n_poisson(rate=self.rates, t_stop=self.t_stop)
-        self.assertIsInstance(pp, list)
-        self.assertIsInstance(pp[0], neo.core.spiketrain.SpikeTrain)
-        self.assertEqual(pp[0].simplified.units, 1000*ms)
-        self.assertEqual(len(pp), self.n)
-
-    def test_poisson_error(self):
-
-        # Dimensionless rate
-        self.assertRaises(
-            ValueError, stgen._n_poisson, rate=5, t_stop=self.t_stop)
-        # Negative rate
-        self.assertRaises(
-            ValueError, stgen._n_poisson, rate=-5*Hz, t_stop=self.t_stop)
-        # Negative value when rate is a list
-        self.assertRaises(
-            ValueError, stgen._n_poisson, rate=[-5, 3]*Hz, t_stop=self.t_stop)
-        # Negative n
-        self.assertRaises(
-            ValueError, stgen._n_poisson, rate=self.rate, t_stop=self.t_stop,
-            n=-1)
-        # t_start>t_stop
-        self.assertRaises(
-            ValueError, stgen._n_poisson, rate=self.rate, t_start=4*ms,
-            t_stop=3*ms, n=3)
-
-
-class singleinteractionprocess_TestCase(unittest.TestCase):
-    def setUp(self):
-        self.n = 4
-        self.rate = 10*Hz
-        self.rates = range(1, self.n + 1)*Hz
-        self.t_stop = 10000*ms
-        self.rate_c = 1*Hz
-
-    def test_sip(self):
-
-        # Generate an example SIP mode
-        sip, coinc = stgen.single_interaction_process(
-            n=self.n, t_stop=self.t_stop, rate=self.rate,
-            rate_c=self.rate_c, return_coinc=True)
-
-        # Check the output types
-        self.assertEqual(type(sip), list)
-        self.assertEqual(type(sip[0]), neo.core.spiketrain.SpikeTrain)
-        self.assertEqual(type(coinc[0]), neo.core.spiketrain.SpikeTrain)
-        self.assertEqual(sip[0].simplified.units,  1000*ms)
-        self.assertEqual(coinc[0].simplified.units,  1000*ms)
-
-        # Check the output length
-        self.assertEqual(len(sip), self.n)
-        self.assertEqual(
-            len(coinc[0]), (self.rate_c*self.t_stop).rescale(dimensionless))
-
-        # Generate an example SIP mode giving a list of rates as imput
-        sip, coinc = stgen.single_interaction_process(
-            t_stop=self.t_stop, rate=self.rates,
-            rate_c=self.rate_c, return_coinc=True)
-
-        # Check the output types
-        self.assertEqual(type(sip), list)
-        self.assertEqual(type(sip[0]), neo.core.spiketrain.SpikeTrain)
-        self.assertEqual(type(coinc[0]), neo.core.spiketrain.SpikeTrain)
-        self.assertEqual(sip[0].simplified.units,  1000*ms)
-        self.assertEqual(coinc[0].simplified.units,  1000*ms)
-
-        # Check the output length
-        self.assertEqual(len(sip), self.n)
-        self.assertEqual(
-            len(coinc[0]), (self.rate_c*self.t_stop).rescale(dimensionless))
-
-        # Generate an example SIP mode stochastic number of coincidences
-        sip = stgen.single_interaction_process(
-            n=self.n, t_stop=self.t_stop, rate=self.rate,
-            rate_c=self.rate_c, coincidences='stochastic', return_coinc=False)
-
-        # Check the output types
-        self.assertEqual(type(sip), list)
-        self.assertEqual(type(sip[0]), neo.core.spiketrain.SpikeTrain)
-        self.assertEqual(sip[0].simplified.units,  1000*ms)
-
-    def test_sip_error(self):
-        # Negative rate
-        self.assertRaises(
-            ValueError, stgen.single_interaction_process, n=self.n, rate=-5*Hz,
-            rate_c=self.rate_c, t_stop=self.t_stop)
-        # Negative coincidence rate
-        self.assertRaises(
-            ValueError, stgen.single_interaction_process, n=self.n,
-            rate=self.rate, rate_c=-3*Hz, t_stop=self.t_stop)
-        # Negative value when rate is a list
-        self.assertRaises(
-            ValueError, stgen.single_interaction_process, n=self.n,
-            rate=[-5, 3, 4, 2]*Hz, rate_c=self.rate_c, t_stop=self.t_stop)
-        # Negative n
-        self.assertRaises(
-            ValueError, stgen.single_interaction_process, n=-1,
-            rate=self.rate, rate_c=self.rate_c, t_stop=self.t_stop)
-        # Rate_c < rate
-        self.assertRaises(
-            ValueError, stgen.single_interaction_process, n=self.n,
-            rate=self.rate, rate_c=self.rate + 1*Hz, t_stop=self.t_stop)
->>>>>>> 1ce1e98f
 
 
 if __name__ == '__main__':
