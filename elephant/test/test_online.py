import unittest

import numpy as np
import quantities as pq
from numpy.testing import assert_array_almost_equal

from elephant import statistics
<<<<<<< HEAD
from elephant.online import MeanOnline, VarianceOnline, InterSpikeIntervalOnline
=======
from elephant.online import MeanOnline, VarianceOnline, CovarianceOnline, \
    PearsonCorrelationCoefficientOnline
>>>>>>> 96e3eb87
from elephant.spike_train_generation import homogeneous_poisson_process
from elephant.spike_train_synchrony import spike_contrast


class TestSlidingWindowGeneric(unittest.TestCase):
    def test_fanofactor(self):
        """
        This test computes the Fano factor in a sliding window fashion
        without the use of MeanOnline or VarianceOnline.
        """
        np.random.seed(0)
        t_stop = 10 * pq.s
        spiketrains = [homogeneous_poisson_process(
            rate=20 * pq.Hz, t_stop=t_stop) for _ in range(10)]
        fanofactor_target = statistics.fanofactor(spiketrains)
        spike_counts = np.zeros(len(spiketrains))
        checkpoints = np.linspace(0 * pq.s, t_stop, num=10)
        for t_start, t_stop in zip(checkpoints[:-1], checkpoints[1:]):
            sts_chunk = [st.time_slice(t_start=t_start, t_stop=t_stop)
                         for st in spiketrains]
            spike_counts += list(map(len, sts_chunk))
        fanofactor = spike_counts.var() / spike_counts.mean()
        self.assertAlmostEqual(fanofactor, fanofactor_target)


class TestMeanOnline(unittest.TestCase):
    def test_floats(self):
        np.random.seed(0)
        arr = np.random.rand(100)
        online = MeanOnline()
        for val in arr:
            online.update(val)
        self.assertIsNone(online.units)
        self.assertIsInstance(online.get_mean(), float)
        self.assertAlmostEqual(online.get_mean(), arr.mean())

    def test_numpy_array(self):
        np.random.seed(1)
        arr = np.random.rand(10, 100)
        online = MeanOnline()
        for arr_vec in arr:
            online.update(arr_vec)
        self.assertIsInstance(online.get_mean(), np.ndarray)
        self.assertIsNone(online.units)
        self.assertEqual(online.get_mean().shape, (arr.shape[1],))
        assert_array_almost_equal(online.get_mean(), arr.mean(axis=0))

    def test_quantity_scalar(self):
        np.random.seed(2)
        arr = np.random.rand(100) * pq.Hz
        online = MeanOnline()
        for val in arr:
            online.update(val)
        self.assertEqual(online.units, arr.units)
        self.assertAlmostEqual(online.get_mean(), arr.mean())

    def test_quantities_vector(self):
        np.random.seed(3)
        arr = np.random.rand(10, 100) * pq.ms
        online = MeanOnline()
        for arr_vec in arr:
            online.update(arr_vec)
        self.assertEqual(online.units, arr.units)
        self.assertEqual(online.get_mean().shape, (arr.shape[1],))
        assert_array_almost_equal(online.get_mean(), arr.mean(axis=0))

    def test_reset(self):
        target_value = 2.5
        online = MeanOnline()
        online.update(target_value)
        self.assertEqual(online.get_mean(), target_value)
        online.reset()
        self.assertIsNone(online.mean)
        self.assertIsNone(online.units)
        self.assertEqual(online.count, 0)

    def test_mean_firing_rate(self):
        np.random.seed(4)
        spiketrain = np.random.rand(10000).cumsum()
        rate_target = statistics.mean_firing_rate(spiketrain)
        online = MeanOnline()
        n_batches = 10
        t_start = None
        for spiketrain_chunk in np.array_split(spiketrain, n_batches):
            rate_batch = statistics.mean_firing_rate(spiketrain_chunk,
                                                     t_start=t_start)
            online.update(rate_batch)
            t_start = spiketrain_chunk[-1]
        self.assertAlmostEqual(online.get_mean(), rate_target, places=3)

    def test_cv2(self):
        np.random.seed(5)
        spiketrain = np.random.rand(10000).cumsum()
        cv2_target = statistics.cv2(statistics.isi(spiketrain))
        online = MeanOnline()
        n_batches = 10
        for spiketrain_chunk in np.array_split(spiketrain, n_batches):
            isi_batch = statistics.isi(spiketrain_chunk)
            cv2_batch = statistics.cv2(isi_batch)
            online.update(cv2_batch)
        self.assertAlmostEqual(online.get_mean(), cv2_target, places=3)

    def test_lv(self):
        np.random.seed(6)
        spiketrain = np.random.rand(10000).cumsum()
        lv_target = statistics.lv(statistics.isi(spiketrain))
        online = MeanOnline()
        n_batches = 10
        for spiketrain_chunk in np.array_split(spiketrain, n_batches):
            isi_batch = statistics.isi(spiketrain_chunk)
            lv_batch = statistics.lv(isi_batch)
            online.update(lv_batch)
        self.assertAlmostEqual(online.get_mean(), lv_target, places=3)

    def test_lvr(self):
        np.random.seed(6)
        spiketrain = np.random.rand(10000).cumsum()
        lvr_target = statistics.lvr(statistics.isi(spiketrain))
        online = MeanOnline()
        n_batches = 10
        for spiketrain_chunk in np.array_split(spiketrain, n_batches):
            isi_batch = statistics.isi(spiketrain_chunk)
            lvr_batch = statistics.lvr(isi_batch)
            online.update(lvr_batch)
        self.assertAlmostEqual(online.get_mean(), lvr_target, places=1)

    def test_spike_contrast(self):
        np.random.seed(1)
        t_stop = 100 * pq.s
        spiketrains = [homogeneous_poisson_process(
            rate=20 * pq.Hz, t_stop=t_stop) for _ in range(10)]
        synchrony_target = spike_contrast(spiketrains)
        checkpoints = np.linspace(0 * pq.s, t_stop, num=10)
        online = MeanOnline()
        for t_start, t_stop in zip(checkpoints[:-1], checkpoints[1:]):
            synchrony_batch = spike_contrast(spiketrains,
                                             t_start=t_start,
                                             t_stop=t_stop)
            online.update(synchrony_batch)
        synchrony = online.get_mean()
        self.assertAlmostEqual(synchrony, synchrony_target, places=2)


class TestVarianceOnline(unittest.TestCase):
    def test_floats(self):
        np.random.seed(0)
        arr = np.random.rand(100)
        online = VarianceOnline()
        for val in arr:
            online.update(val)
        self.assertIsNone(online.units)
        self.assertIsInstance(online.get_mean(), float)
        self.assertAlmostEqual(online.get_mean(), arr.mean())
        for unbiased in (False, True):
            mean, std = online.get_mean_std(unbiased=unbiased)
            self.assertAlmostEqual(mean, arr.mean())
            self.assertAlmostEqual(std, arr.std(ddof=unbiased))

    def test_numpy_array(self):
        np.random.seed(1)
        arr = np.random.rand(10, 100)
        online = VarianceOnline()
        for arr_vec in arr:
            online.update(arr_vec)
        self.assertIsNone(online.units)
        self.assertIsInstance(online.get_mean(), np.ndarray)
        self.assertEqual(online.get_mean().shape, (arr.shape[1],))
        assert_array_almost_equal(online.get_mean(), arr.mean(axis=0))
        for unbiased in (False, True):
            mean, std = online.get_mean_std(unbiased=unbiased)
            assert_array_almost_equal(mean, arr.mean(axis=0))
            assert_array_almost_equal(std, arr.std(axis=0, ddof=unbiased))

    def test_quantity_scalar(self):
        np.random.seed(2)
        arr = np.random.rand(100) * pq.Hz
        online = VarianceOnline()
        for val in arr:
            online.update(val)
        self.assertEqual(online.units, arr.units)
        self.assertAlmostEqual(online.get_mean(), arr.mean())
        for unbiased in (False, True):
            mean, std = online.get_mean_std(unbiased=unbiased)
            self.assertAlmostEqual(mean, arr.mean())
            self.assertAlmostEqual(std, arr.std(ddof=unbiased))

    def test_quantities_vector(self):
        np.random.seed(3)
        arr = np.random.rand(10, 100) * pq.ms
        online = VarianceOnline()
        for arr_vec in arr:
            online.update(arr_vec)
        self.assertEqual(online.units, arr.units)
        self.assertEqual(online.get_mean().shape, (arr.shape[1],))
        assert_array_almost_equal(online.get_mean(), arr.mean(axis=0))
        for unbiased in (False, True):
            mean, std = online.get_mean_std(unbiased=unbiased)
            assert_array_almost_equal(mean, arr.mean(axis=0))
            assert_array_almost_equal(std, arr.std(axis=0, ddof=unbiased))

    def test_reset(self):
        target_value = 2.5
        online = VarianceOnline()
        online.update(target_value)
        self.assertEqual(online.get_mean(), target_value)
        online.reset()
        self.assertIsNone(online.mean)
        self.assertIsNone(online.units)
        self.assertEqual(online.count, 0)
        self.assertEqual(online.variance_sum, 0.)

    def test_cv(self):
        np.random.seed(4)
        spiketrain = np.random.rand(10000).cumsum()
        isi_all = statistics.isi(spiketrain)
        cv_target = statistics.cv(isi_all)
        online = VarianceOnline(batch_mode=True)
        n_batches = 10
        for spiketrain_chunk in np.array_split(spiketrain, n_batches):
            isi_batch = statistics.isi(spiketrain_chunk)
            online.update(isi_batch)
        isi_mean, isi_std = online.get_mean_std(unbiased=False)
        cv_online = isi_std / isi_mean
        self.assertAlmostEqual(cv_online, cv_target, places=3)


<<<<<<< HEAD
class TestInterSpikeIntervalOnline(unittest.TestCase):
    def test_single_floats(self):
        np.random.seed(0)
        arr = np.sort(np.random.rand(100))
        online_isi = InterSpikeIntervalOnline()
        for val in arr:
            online_isi.update(val)
        self.assertIsNone(online_isi.units)
        standard_isi_histo, _ = np.histogram(statistics.isi(arr),
                                             bins=online_isi.bin_edges)
        np.testing.assert_allclose(online_isi.get_isi(), standard_isi_histo,
                                   rtol=1e-15, atol=1e-15)

    def test_numpy_array(self):
        np.random.seed(1)
        arr = np.sort(np.random.rand(10 * 100)).reshape(10, 100)
        online_isi = InterSpikeIntervalOnline(batch_mode=True)
        for arr_vec in arr:
            online_isi.update(arr_vec)
        self.assertIsNone(online_isi.units)
        standard_isi_histo, _ = np.histogram(
            statistics.isi(arr.reshape(1, 10*100)), bins=online_isi.bin_edges)
        np.testing.assert_allclose(online_isi.get_isi(), standard_isi_histo,
                                   rtol=1e-15, atol=1e-15)

    def test_quantity_scalar(self):
        np.random.seed(2)
        arr = np.sort(np.random.rand(100)) * pq.s
        online_isi = InterSpikeIntervalOnline()
        for val in arr:
            online_isi.update(val)
        self.assertEqual(online_isi.units, arr.units)
        standard_isi_histo, _ = np.histogram(statistics.isi(arr),
                                             bins=online_isi.bin_edges)
        np.testing.assert_allclose(online_isi.get_isi().magnitude,
                                   standard_isi_histo, rtol=1e-15, atol=1e-15)

    def test_quantities_vector(self):
        np.random.seed(3)
        arr = np.sort(np.random.rand(10 * 100)).reshape(10, 100) * pq.s
        online_isi = InterSpikeIntervalOnline(batch_mode=True)
        for arr_vec in arr:
            online_isi.update(arr_vec)
        self.assertEqual(online_isi.units, arr.units)
        standard_isi_histo, _ = np.histogram(
            statistics.isi(arr.reshape(1, 10 * 100)), bins=online_isi.bin_edges)
        np.testing.assert_allclose(online_isi.get_isi().magnitude,
                                   standard_isi_histo, rtol=1e-15, atol=1e-15)

    def test_reset(self):
        np.random.seed(4)
        arr = np.sort(np.random.rand(100)) * pq.s
        online_isi = InterSpikeIntervalOnline()
        for val in arr:
            online_isi.update(val)
        self.assertEqual(online_isi.units, arr.units)
        standard_isi_histo, _ = np.histogram(statistics.isi(arr),
                                             bins=online_isi.bin_edges)
        np.testing.assert_allclose(online_isi.get_isi().magnitude,
                                   standard_isi_histo, rtol=1e-15, atol=1e-15)
        online_isi.reset()
        self.assertIsNone(online_isi.units)
        self.assertIsNone(online_isi.last_spike_time)
        np.testing.assert_allclose(online_isi.current_isi_histogram,
                                   np.zeros(shape=online_isi.num_bins))
=======
class TestCovarianceOnline(unittest.TestCase):
    def test_simple_small_sets_XY_unbatched(self):
        X = np.array([1, 2, 3, 2, 3])
        Y = np.array([4, 4, 3, 3, 4])
        online_cov = CovarianceOnline(batch_mode=False)
        for x_i, y_i in zip(X, Y):
            online_cov.update([x_i, y_i])
        self.assertIsNone(online_cov.units)
        for unbiased in (False, True):  # -0.12 (biased) / -0.15 (unbiased)
            self.assertAlmostEqual(online_cov.get_cov(unbiased=unbiased),
                                   np.cov([X, Y], bias=not unbiased)[0][1])

    def test_simple_small_sets_XY_batched(self):
        X = np.array([[1, 2, 3, 2, 3], [1, 2, 3, 2, 3], [1, 2, 3, 2, 3]])
        Y = np.array([[4, 4, 3, 3, 4], [4, 4, 3, 3, 4], [4, 4, 3, 3, 4]])
        online_cov = CovarianceOnline(batch_mode=True)
        for x_i, y_i in zip(X, Y):
            online_cov.update([x_i, y_i])
        self.assertIsNone(online_cov.units)
        for unbiased in (False, True):  # -0.12 (biased) / -0.15 (unbiased)
            self.assertAlmostEqual(online_cov.get_cov(unbiased=unbiased),
                                   np.cov([X.reshape(15), Y.reshape(15)],
                                          bias=not unbiased)[0][1])

    def test_floats(self):
        np.random.seed(0)
        X = np.random.rand(100)
        Y = np.random.rand(100)
        online_cov = CovarianceOnline()
        for x_i, y_i in zip(X, Y):
            online_cov.update([x_i, y_i])
        self.assertIsNone(online_cov.units)
        self.assertIsInstance(online_cov.get_cov(), float)
        for unbiased in (False, True):
            self.assertAlmostEqual(online_cov.get_cov(unbiased=unbiased),
                                   np.cov([X, Y], bias=not unbiased)[0][1])

    def test_numpy_array(self):
        np.random.seed(1)
        X = np.random.rand(10, 100)
        Y = np.random.rand(10, 100)
        online_cov = CovarianceOnline(batch_mode=True)
        for x_i, y_i in zip(X, Y):
            online_cov.update([x_i, y_i])
        self.assertIsNone(online_cov.units)
        self.assertIsInstance(online_cov.get_cov(), float)
        for unbiased in (False, True):
            self.assertAlmostEqual(online_cov.get_cov(unbiased=unbiased),
                                   np.cov(X.reshape(10*100), Y.reshape(10*100),
                                          bias=not unbiased)[0][1], places=5)

    def test_quantity_scaler(self):
        np.random.seed(2)
        X = np.random.rand(100) * pq.Hz
        Y = np.random.rand(100) * pq.Hz
        online_cov = CovarianceOnline()
        for x_i, y_i in zip(X, Y):
            online_cov.update([x_i, y_i] * X.units)
        self.assertEqual(online_cov.units, X.units)
        self.assertIsInstance(online_cov.get_cov(), float)
        for unbiased in (False, True):
            self.assertAlmostEqual(
                online_cov.get_cov(unbiased=unbiased),
                np.cov([X, Y], bias=not unbiased)[0][1])

    def test_quantities_vector(self):
        np.random.seed(3)
        X = np.random.rand(10, 100) * pq.ms
        Y = np.random.rand(10, 100) * pq.ms
        online_cov = CovarianceOnline(batch_mode=True)
        for x_i, y_i in zip(X, Y):
            online_cov.update([x_i, y_i] * X.units)
        self.assertEqual(online_cov.units, X.units)
        self.assertIsInstance(online_cov.get_cov(), float)
        for unbiased in (False, True):
            self.assertAlmostEqual(
                online_cov.get_cov(unbiased=unbiased),
                np.cov(X.reshape(10*100), Y.reshape(10*100),
                       bias=not unbiased)[0][1], places=4)

    def test_reset(self):
        X = np.array([1, 2, 3, 2, 3])
        Y = np.array([4, 4, 3, 3, 4])
        online_cov = CovarianceOnline()
        for x_i, y_i in zip(X, Y):
            online_cov.update([x_i, y_i])
        self.assertEqual(online_cov.get_cov(), -0.12)
        online_cov.reset()
        self.assertIsNone(online_cov.var_x.mean)
        self.assertIsNone(online_cov.var_y.mean)
        self.assertIsNone(online_cov.units)
        self.assertEqual(online_cov.count, 0)
        self.assertEqual(online_cov.covariance_sum, 0.)

    def test_units(self):
        X = [[1, 2, 3, 2, 3], [1, 2, 3, 2, 3]]
        Y = [[4, 4, 3, 3, 4], [4, 4, 3, 3, 4]]
        online_cov = CovarianceOnline(batch_mode=True)
        for x_i, y_i in zip(X, Y):
            if online_cov.count == 5:
                np.testing.assert_raises(ValueError, online_cov.update,
                                         [x_i, y_i]*pq.ms)
            else:
                online_cov.update([x_i, y_i]*pq.s)


class TestPearsonCorrelationCoefficientOnline(unittest.TestCase):
    def test_simple_small_sets_XY_unbatched(self):
        X = np.array([1, 2, 3, 2, 3])
        Y = np.array([4, 4, 3, 3, 4])
        online_pcc = PearsonCorrelationCoefficientOnline(batch_mode=False)
        for x_i, y_i in zip(X, Y):
            online_pcc.update([x_i, y_i])
        self.assertIsNone(online_pcc.units)
        self.assertAlmostEqual(online_pcc.get_pcc(), np.corrcoef([X, Y])[0][1])

    def test_simple_small_sets_XY_batched(self):
        X = np.array([[1, 2, 3, 2, 3], [1, 2, 3, 2, 3], [1, 2, 3, 2, 3]])
        Y = np.array([[4, 4, 3, 3, 4], [4, 4, 3, 3, 4], [4, 4, 3, 3, 4]])
        online_pcc = PearsonCorrelationCoefficientOnline(batch_mode=True)
        for x_i, y_i in zip(X, Y):
            online_pcc.update([x_i, y_i])
        self.assertIsNone(online_pcc.units)
        self.assertAlmostEqual(online_pcc.get_pcc(),
                               np.corrcoef([X.reshape(15), Y.reshape(15)])[0][1])

    def test_floats(self):
        np.random.seed(0)
        X = np.random.rand(100)
        Y = np.random.rand(100)
        online_pcc = PearsonCorrelationCoefficientOnline()
        for x_i, y_i in zip(X, Y):
            online_pcc.update([x_i, y_i])
        self.assertIsNone(online_pcc.units)
        self.assertIsInstance(online_pcc.get_pcc(), float)
        self.assertAlmostEqual(online_pcc.get_pcc(), np.corrcoef([X, Y])[0][1])

    def test_numpy_array(self):
        np.random.seed(1)
        X = np.random.rand(10, 100)
        Y = np.random.rand(10, 100)
        online_pcc = PearsonCorrelationCoefficientOnline(batch_mode=True)
        for x_i, y_i in zip(X, Y):
            online_pcc.update([x_i, y_i])
        self.assertIsNone(online_pcc.units)
        self.assertIsInstance(online_pcc.get_pcc(), float)
        self.assertAlmostEqual(online_pcc.get_pcc(),
                               np.corrcoef([X.reshape(10*100),
                                            Y.reshape(10*100)])[0][1], places=3)

    def test_quantity_scaler(self):
        np.random.seed(2)
        X = np.random.rand(100) * pq.Hz
        Y = np.random.rand(100) * pq.Hz
        online_pcc = PearsonCorrelationCoefficientOnline()
        for x_i, y_i in zip(X, Y):
            online_pcc.update([x_i, y_i] * X.units)
        self.assertEqual(online_pcc.units, X.units)
        self.assertIsInstance(online_pcc.get_pcc(), float)
        self.assertAlmostEqual(online_pcc.get_pcc(), np.corrcoef([X, Y])[0][1])

    def test_quantities_vector(self):
        np.random.seed(3)
        X = np.random.rand(10, 100) * pq.ms
        Y = np.random.rand(10, 100) * pq.ms
        online_pcc = PearsonCorrelationCoefficientOnline(batch_mode=True)
        for x_i, y_i in zip(X, Y):
            online_pcc.update([x_i, y_i] * X.units)
        self.assertEqual(online_pcc.units, X.units)
        self.assertIsInstance(online_pcc.get_pcc(), float)
        self.assertAlmostEqual(
            online_pcc.get_pcc(),
            np.corrcoef(X.reshape(10*100), Y.reshape(10*100))[0][1], places=2)

    def test_reset(self):
        X = np.array([1, 2, 3, 2, 3])
        Y = X
        online_pcc = PearsonCorrelationCoefficientOnline()
        for x_i, y_i in zip(X, Y):
            online_pcc.update([x_i, y_i])
        self.assertEqual(online_pcc.get_pcc(), 1)
        online_pcc.reset()
        self.assertIsNone(online_pcc.covariance_xy.var_x.mean)
        self.assertEqual(online_pcc.covariance_xy.var_x.variance_sum, 0.)
        self.assertEqual(online_pcc.covariance_xy.var_x.count, 0)
        self.assertIsNone(online_pcc.covariance_xy.var_x.units)
        self.assertIsNone(online_pcc.covariance_xy.var_y.mean)
        self.assertEqual(online_pcc.covariance_xy.var_y.variance_sum, 0.)
        self.assertEqual(online_pcc.covariance_xy.var_y.count, 0)
        self.assertIsNone(online_pcc.covariance_xy.var_y.units)
        self.assertIsNone(online_pcc.covariance_xy.units)
        self.assertEqual(online_pcc.covariance_xy.covariance_sum, 0.)
        self.assertEqual(online_pcc.covariance_xy.count, 0)
        self.assertIsNone(online_pcc.units)
        self.assertEqual(online_pcc.count, 0)
        self.assertEqual(online_pcc.R_xy, 0.)

    def test_units(self):
        X = [[1, 2, 3, 2, 3], [1, 2, 3, 2, 3]]
        Y = [[4, 4, 3, 3, 4], [4, 4, 3, 3, 4]]
        online_pcc = PearsonCorrelationCoefficientOnline(batch_mode=True)
        for x_i, y_i in zip(X, Y):
            if online_pcc.count == 5:
                np.testing.assert_raises(ValueError, online_pcc.update,
                                         [x_i, y_i]*pq.ms)
            else:
                online_pcc.update([x_i, y_i]*pq.s)

>>>>>>> 96e3eb87

if __name__ == '__main__':
    unittest.main()<|MERGE_RESOLUTION|>--- conflicted
+++ resolved
@@ -5,12 +5,10 @@
 from numpy.testing import assert_array_almost_equal
 
 from elephant import statistics
-<<<<<<< HEAD
-from elephant.online import MeanOnline, VarianceOnline, InterSpikeIntervalOnline
-=======
+
 from elephant.online import MeanOnline, VarianceOnline, CovarianceOnline, \
-    PearsonCorrelationCoefficientOnline
->>>>>>> 96e3eb87
+    PearsonCorrelationCoefficientOnline, InterSpikeIntervalOnline
+
 from elephant.spike_train_generation import homogeneous_poisson_process
 from elephant.spike_train_synchrony import spike_contrast
 
@@ -237,7 +235,6 @@
         self.assertAlmostEqual(cv_online, cv_target, places=3)
 
 
-<<<<<<< HEAD
 class TestInterSpikeIntervalOnline(unittest.TestCase):
     def test_single_floats(self):
         np.random.seed(0)
@@ -303,7 +300,7 @@
         self.assertIsNone(online_isi.last_spike_time)
         np.testing.assert_allclose(online_isi.current_isi_histogram,
                                    np.zeros(shape=online_isi.num_bins))
-=======
+
 class TestCovarianceOnline(unittest.TestCase):
     def test_simple_small_sets_XY_unbatched(self):
         X = np.array([1, 2, 3, 2, 3])
@@ -512,7 +509,5 @@
             else:
                 online_pcc.update([x_i, y_i]*pq.s)
 
->>>>>>> 96e3eb87
-
 if __name__ == '__main__':
     unittest.main()