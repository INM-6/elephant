--- conflicted
+++ resolved
@@ -218,8 +218,6 @@
         self.bin_size = 1 * pq.s
         self.tolerance = 1e-8
 
-<<<<<<< HEAD
-=======
     def test_binarize(self):
         spiketrains = [self.spiketrain_a, self.spiketrain_b,
                        self.spiketrain_a, self.spiketrain_b]
@@ -233,7 +231,6 @@
             bst_copy.sparse_matrix.data[:] = 1
             self.assertEqual(bst_bin, bst_copy)
 
->>>>>>> 10c3d7cc
     def test_slice(self):
         spiketrains = [self.spiketrain_a, self.spiketrain_b,
                        self.spiketrain_a, self.spiketrain_b]
@@ -293,34 +290,6 @@
 
     def test_to_spike_trains(self):
         np.random.seed(1)
-<<<<<<< HEAD
-        bst1 = cv.BinnedSpikeTrain(
-            spiketrains=[self.spiketrain_a, self.spiketrain_b],
-            bin_size=self.bin_size
-        )
-        spiketrains = [homogeneous_poisson_process(rate=10 * pq.Hz,
-                                                   t_start=-1 * pq.s,
-                                                   t_stop=10 * pq.s)]
-        bst2 = cv.BinnedSpikeTrain(spiketrains=spiketrains,
-                                   bin_size=300 * pq.ms)
-        for bst in (bst1, bst2):
-            for spikes in ("random", "left", "center"):
-                spiketrains_gen = bst.to_spike_trains(spikes=spikes,
-                                                      annotate_bins=True)
-                for st, indices in zip(spiketrains_gen, bst.spike_indices):
-                    # check sorted
-                    self.assertTrue((np.diff(st.magnitude) > 0).all())
-                    assert_array_equal(st.array_annotations['bins'], indices)
-                    self.assertEqual(st.annotations['bin_size'], bst.bin_size)
-                    self.assertEqual(st.t_start, bst.t_start)
-                    self.assertEqual(st.t_stop, bst.t_stop)
-                bst_same = cv.BinnedSpikeTrain(spiketrains_gen,
-                                               bin_size=bst.bin_size)
-                self.assertEqual(bst_same, bst)
-
-            # invalid mode
-            self.assertRaises(ValueError, bst.to_spike_trains, spikes='right')
-=======
         spiketrains = [homogeneous_poisson_process(rate=10 * pq.Hz,
                                                    t_start=-1 * pq.s,
                                                    t_stop=10 * pq.s)]
@@ -353,7 +322,6 @@
                 # invalid mode
                 self.assertRaises(ValueError, bst.to_spike_trains,
                                   spikes='right')
->>>>>>> 10c3d7cc
 
     def test_get_num_of_spikes(self):
         spiketrains = [self.spiketrain_a, self.spiketrain_b]
