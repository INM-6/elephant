--- conflicted
+++ resolved
@@ -14,15 +14,9 @@
 from numpy.testing import assert_array_equal
 
 import elephant.unitary_event_analysis as ue
-<<<<<<< HEAD
-from elephant.test.download import download, ELEPHANT_TMP_DIR
-from numpy.testing import assert_array_almost_equal
-from elephant.spike_train_generation import homogeneous_poisson_process
-=======
 from elephant.datasets import download, ELEPHANT_TMP_DIR
 from numpy.testing import assert_array_almost_equal
 from elephant.spike_train_generation import StationaryPoissonProcess
->>>>>>> 10c3d7cc
 
 
 class UETestCase(unittest.TestCase):
@@ -313,11 +307,7 @@
                 pattern_hash,
                 method='surrogate_TrialByTrial',
                 n_surrogates=100)
-<<<<<<< HEAD
-        _, rate_avg, _, n_emp, indices =\
-=======
         _, rate_avg, _, n_emp, indices = \
->>>>>>> 10c3d7cc
             ue._UE(mat, pattern_hash, method='analytic_TrialByTrial')
         self.assertTrue(np.allclose(n_emp, n_emp_surr))
         self.assertTrue(np.allclose(rate_avg, rate_avg_surr))
@@ -502,43 +492,16 @@
 
     def test_multiple_neurons(self):
         np.random.seed(12)
-<<<<<<< HEAD
-        spiketrains = [[homogeneous_poisson_process(
-            rate=50 * pq.Hz, t_stop=1 * pq.s)
-            for _ in range(5)] for neuron in range(3)]
-=======
         spiketrains = \
             [StationaryPoissonProcess(
                 rate=50 * pq.Hz, t_stop=1 * pq.s).generate_n_spiketrains(5)
              for neuron in range(3)]
->>>>>>> 10c3d7cc
 
         spiketrains = np.stack(spiketrains, axis=1)
         UE_dic = ue.jointJ_window_analysis(spiketrains, bin_size=5 * pq.ms,
                                            win_size=300 * pq.ms,
                                            win_step=100 * pq.ms)
 
-<<<<<<< HEAD
-        js_expected = [[0.6081138], [0.17796665], [-1.2601125],
-                       [-0.2790147], [0.07804556], [0.7861176], [0.23452221],
-                       [0.11624397]]
-        indices_expected = {'trial2': [20, 30, 20, 30, 104, 104, 104],
-                            'trial3': [21, 21, 65, 65, 65, 128, 128, 128],
-                            'trial4': [8, 172, 172],
-                            'trial0': [104, 106, 104, 106, 104, 106],
-                            'trial1': [158, 158, 158, 188]}
-        n_emp_expected = [[4.], [4.], [1.], [4.], [4.], [5.], [3.], [3.]]
-        n_exp_expected = [[2.2858334], [3.2066667], [2.955], [4.485833],
-                          [3.4622223], [2.723611], [2.166111], [2.4122221]]
-        rate_expected = [[[0.04666667, 0.03266666, 0.04333333]],
-                         [[0.04733333, 0.03666667, 0.044]],
-                         [[0.04533333, 0.03466666, 0.046]],
-                         [[0.04933333, 0.04466667, 0.04933333]],
-                         [[0.04466667, 0.04266667, 0.046]],
-                         [[0.04133333, 0.04466667, 0.044]],
-                         [[0.04133333, 0.03666667, 0.04266667]],
-                         [[0.03933334, 0.03866667, 0.04666667]]] * 1 / pq.ms
-=======
         js_expected = [[0.3978179],
                        [0.08131966],
                        [-1.4239882],
@@ -574,7 +537,6 @@
                          [[0.04066667, 0.03533333, 0.04333333]],
                          [[0.03933334, 0.038, 0.038]],
                          [[0.04066667, 0.04866667, 0.03666667]]] * (1. / pq.ms)
->>>>>>> 10c3d7cc
         input_parameters_expected = {'pattern_hash': [7],
                                      'bin_size': 5 * pq.ms,
                                      'win_size': 300 * pq.ms,
@@ -582,10 +544,7 @@
                                      'method': 'analytic_TrialByTrial',
                                      't_start': 0 * pq.s,
                                      't_stop': 1 * pq.s, 'n_surrogates': 100}
-<<<<<<< HEAD
-=======
-
->>>>>>> 10c3d7cc
+
         assert_array_almost_equal(UE_dic['Js'], js_expected)
         assert_array_almost_equal(UE_dic['n_emp'], n_emp_expected)
         assert_array_almost_equal(UE_dic['n_exp'], n_exp_expected)
