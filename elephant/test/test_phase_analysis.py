--- conflicted
+++ resolved
@@ -202,7 +202,6 @@
         self.assertEqual(len(phases_noint[0]), 2)
 
 
-<<<<<<< HEAD
 class PairwisePhaseConsistencyTestCase(unittest.TestCase):
 
     @classmethod
@@ -327,7 +326,8 @@
         )
 
         self.assertLess(ppc0_weak, ppc0_strong)
-=======
+
+
 class MeanVectorTestCase(unittest.TestCase):
     def setUp(self):
         self.tolerance = 1e-15
@@ -494,7 +494,6 @@
         np.testing.assert_raises(
             ValueError, elephant.phase_analysis.phase_locking_value,
             self.simple_y, self.simple_z)
->>>>>>> 6193e665
 
 
 if __name__ == '__main__':
