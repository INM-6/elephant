from __future__ import division, print_function, unicode_literals

import warnings
from functools import wraps

import neo
import numpy as np
import quantities as pq
import neo


def is_binary(array):
    """
    Parameters
    ----------
    array: np.ndarray or list

    Returns
    -------
    bool
        Whether the input array is binary or not.

    """
    array = np.asarray(array)
    return ((array == 0) | (array == 1)).all()


def deprecated_alias(**aliases):
    """
    A deprecation decorator constructor.

    Parameters
    ----------
    aliases: str
        The key-value pairs of mapping old --> new argument names of a
        function.

    Returns
    -------
    callable
        A decorator for the specific mapping of deprecated argument names.

    Examples
    --------
    In the example below, `my_function(binsize)` signature is marked as
    deprecated (but still usable) and changed to `my_function(bin_size)`.

    >>> @deprecated_alias(binsize='bin_size')
    ... def my_function(bin_size):
    ...     pass

    """
    def deco(func):
        @wraps(func)
        def wrapper(*args, **kwargs):
            _rename_kwargs(func.__name__, kwargs, aliases)
            return func(*args, **kwargs)

        return wrapper

    return deco


def _rename_kwargs(func_name, kwargs, aliases):
    for old, new in aliases.items():
        if old in kwargs:
            if new in kwargs:
                raise TypeError("{} received both '{}' and '{}'".format(
                    func_name, old, new))
            warnings.warn("'{}' is deprecated; use '{}'".format(old, new),
                          DeprecationWarning)
            kwargs[new] = kwargs.pop(old)


def is_time_quantity(x, allow_none=False):
    """
    Parameters
    ----------
    x : array-like
        A scalar or array-like to check for being a Quantity with time units.
    allow_none : bool
        Allow `x` to be None or not.

    Returns
    -------
    bool
        Whether the input is a time Quantity (True) or not (False).
        If the input is None and `allow_none` is set to True, returns True.

    """
    if x is None and allow_none:
        return True
    if not isinstance(x, pq.Quantity):
        return False
    return x.dimensionality.simplified == pq.Quantity(1, "s").dimensionality


def get_common_start_stop_times(neo_objects):
    """
    Extracts the `t_start`and the `t_stop` from the input neo objects.

    If a single neo object is given, its `t_start` and `t_stop` is returned.
    Otherwise, the aligned times are returned: the maximal `t_start` and
    minimal `t_stop` across `neo_objects`.

    Parameters
    ----------
    neo_objects : neo.SpikeTrain or neo.AnalogSignal or list
        A neo object or a list of neo objects that have `t_start` and `t_stop`
        attributes.

    Returns
    -------
    t_start, t_stop : pq.Quantity
        Shared start and stop times.

    Raises
    ------
    AttributeError
        If the input neo objects do not have `t_start` and `t_stop` attributes.
    ValueError
        If there is no shared interval ``[t_start, t_stop]`` across the input
        neo objects.
    """
    if hasattr(neo_objects, 't_start') and hasattr(neo_objects, 't_stop'):
        return neo_objects.t_start, neo_objects.t_stop
    try:
        t_start = max(elem.t_start for elem in neo_objects)
        t_stop = min(elem.t_stop for elem in neo_objects)
    except AttributeError:
        raise AttributeError("Input neo objects must have 't_start' and "
                             "'t_stop' attributes")
    if t_stop < t_start:
        raise ValueError("t_stop ({t_stop}) is smaller than t_start "
                         "({t_start})".format(t_stop=t_stop, t_start=t_start))
    return t_start, t_stop


<<<<<<< HEAD
def check_consistency_of_spiketrains(spiketrains, t_start=None,
                                     t_stop=None):
    """
    Checks that all input spike trains share the same units, t_start, and
=======
def check_neo_consistency(neo_objects, object_type, t_start=None,
                          t_stop=None, tolerance=1e-6):
    """
    Checks that all input neo objects share the same units, t_start, and
>>>>>>> 8e465fdb
    t_stop.

    Parameters
    ----------
<<<<<<< HEAD
    spiketrains : list of neo.SpikeTrain
        Input spike trains.
    t_start, t_stop : pq.Quantity or None, optional
        If None, check for exact match of t_start/t_stop across the spike
        trains.
=======
    neo_objects : list of neo.SpikeTrain or neo.AnalogSignal
        A list of neo spike trains or analog signals.
    object_type : type
        The common type.
    t_start, t_stop : pq.Quantity or None, optional
        If None, check for exact match of t_start/t_stop across the input.
    tolerance : float, optional
        The absolute affordable tolerance for the discrepancies between
        t_start/stop magnitude values across trials.
        Default : 1e-6
>>>>>>> 8e465fdb

    Raises
    ------
    TypeError
<<<<<<< HEAD
        If the input spike trains are not of type `neo.SpikeTrain`.
    ValueError
        If input spike train units, t_start, or t_stop do not match across
        trials.
    """
    for st in spiketrains:
        if not isinstance(st, neo.SpikeTrain):
            raise TypeError("The spike trains must be instances of "
                            "neo.SpikeTrain. Found: '{}'".
                            format(type(st)))

        if t_start is None and not st.t_start == spiketrains[0].t_start:
            raise ValueError("The spike trains must have the same t_start.")
        if t_stop is None and not st.t_stop == spiketrains[0].t_stop:
            raise ValueError("The spike trains must have the same t_stop.")
        if not st.units == spiketrains[0].units:
            raise ValueError("The spike trains must have the same units.")
=======
        If input objects are not instances of the specified `object_type`.
    ValueError
        If input object units, t_start, or t_stop do not match across trials.
    """
    if not isinstance(neo_objects, (list, tuple)):
        neo_objects = [neo_objects]
    try:
        units = neo_objects[0].units
        start = neo_objects[0].t_start.item()
        stop = neo_objects[0].t_stop.item()
    except AttributeError:
        raise TypeError("The input must be a list of {}. Got {}".format(
                object_type.__name__, type(neo_objects[0]).__name__))
    if tolerance is None:
        tolerance = 0
    for neo_obj in neo_objects:
        if not isinstance(neo_obj, object_type):
            raise TypeError("The input must be a list of {}. Got {}".format(
                object_type.__name__, type(neo_obj).__name__))
        if neo_obj.units != units:
            raise ValueError("The input must have the same units.")
        if t_start is None and abs(neo_obj.t_start.item() - start) > tolerance:
            raise ValueError("The input must have the same t_start.")
        if t_stop is None and abs(neo_obj.t_stop.item() - stop) > tolerance:
            raise ValueError("The input must have the same t_stop.")


def check_same_units(quantities, object_type=pq.Quantity):
    """
    Check that all input quantities are of the same type and share common
    units. Raise an error if the check is unsuccessful.

    Parameters
    ----------
    quantities : list of pq.Quantity or pq.Quantity
        A list of quantities, neo objects or a single neo object.
    object_type : type, optional
        The common type.
        Default: pq.Quantity

    Raises
    ------
    TypeError
        If input objects are not instances of the specified `object_type`.
    ValueError
        If input objects do not share common units.
    """
    if not isinstance(quantities, (list, tuple)):
        quantities = [quantities]
    for quantity in quantities:
        if not isinstance(quantity, object_type):
            raise TypeError("The input must be a list of {}. Got {}".format(
                object_type.__name__, type(quantity).__name__))
        if quantity.units != quantities[0].units:
            raise ValueError("The input quantities must have the same units, "
                             "which is achieved with object.rescale('ms') "
                             "operation.")
>>>>>>> 8e465fdb
<|MERGE_RESOLUTION|>--- conflicted
+++ resolved
@@ -136,28 +136,14 @@
     return t_start, t_stop
 
 
-<<<<<<< HEAD
-def check_consistency_of_spiketrains(spiketrains, t_start=None,
-                                     t_stop=None):
-    """
-    Checks that all input spike trains share the same units, t_start, and
-=======
 def check_neo_consistency(neo_objects, object_type, t_start=None,
                           t_stop=None, tolerance=1e-6):
     """
     Checks that all input neo objects share the same units, t_start, and
->>>>>>> 8e465fdb
     t_stop.
 
     Parameters
     ----------
-<<<<<<< HEAD
-    spiketrains : list of neo.SpikeTrain
-        Input spike trains.
-    t_start, t_stop : pq.Quantity or None, optional
-        If None, check for exact match of t_start/t_stop across the spike
-        trains.
-=======
     neo_objects : list of neo.SpikeTrain or neo.AnalogSignal
         A list of neo spike trains or analog signals.
     object_type : type
@@ -168,30 +154,10 @@
         The absolute affordable tolerance for the discrepancies between
         t_start/stop magnitude values across trials.
         Default : 1e-6
->>>>>>> 8e465fdb
 
     Raises
     ------
     TypeError
-<<<<<<< HEAD
-        If the input spike trains are not of type `neo.SpikeTrain`.
-    ValueError
-        If input spike train units, t_start, or t_stop do not match across
-        trials.
-    """
-    for st in spiketrains:
-        if not isinstance(st, neo.SpikeTrain):
-            raise TypeError("The spike trains must be instances of "
-                            "neo.SpikeTrain. Found: '{}'".
-                            format(type(st)))
-
-        if t_start is None and not st.t_start == spiketrains[0].t_start:
-            raise ValueError("The spike trains must have the same t_start.")
-        if t_stop is None and not st.t_stop == spiketrains[0].t_stop:
-            raise ValueError("The spike trains must have the same t_stop.")
-        if not st.units == spiketrains[0].units:
-            raise ValueError("The spike trains must have the same units.")
-=======
         If input objects are not instances of the specified `object_type`.
     ValueError
         If input object units, t_start, or t_stop do not match across trials.
@@ -248,5 +214,4 @@
         if quantity.units != quantities[0].units:
             raise ValueError("The input quantities must have the same units, "
                              "which is achieved with object.rescale('ms') "
-                             "operation.")
->>>>>>> 8e465fdb
+                             "operation.")