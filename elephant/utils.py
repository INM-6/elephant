--- conflicted
+++ resolved
@@ -1,10 +1,6 @@
 """
 .. autosummary::
-<<<<<<< HEAD
-    :toctree: toctree/utils
-=======
     :toctree: _toctree/utils
->>>>>>> 10c3d7cc
 
     is_time_quantity
     get_common_start_stop_times
@@ -26,10 +22,7 @@
 
 
 __all__ = [
-<<<<<<< HEAD
-=======
     "deprecated_alias",
->>>>>>> 10c3d7cc
     "is_binary",
     "is_time_quantity",
     "get_common_start_stop_times",
@@ -249,11 +242,7 @@
         raise TypeError(f"The input must be a list of {object_type.__name__}")
     for quantity in quantities:
         if not isinstance(quantity, object_type):
-<<<<<<< HEAD
-            raise TypeError(f"The input must be a list of "
-=======
             raise TypeError("The input must be a list of "
->>>>>>> 10c3d7cc
                             f"{object_type.__name__}. Got "
                             f"{type(quantity).__name__}")
         if quantity.units != units:
@@ -312,9 +301,6 @@
                       'You can set tolerance=None to disable this '
                       'behaviour.')
         values += 0.5
-<<<<<<< HEAD
-    return int(values)
-=======
     return int(values)
 
 
@@ -375,5 +361,4 @@
         # len(platforms) is > 0, if it is not == 0
         return True
     except ImportError:
-        return False
->>>>>>> 10c3d7cc
+        return False