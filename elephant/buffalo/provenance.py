--- conflicted
+++ resolved
@@ -146,20 +146,16 @@
                 try:
                     frame = inspect.currentframe().f_back
                     frame_info = inspect.getframeinfo(frame)
-                    function_def = frame_info.function
-                    if function_def == '<listcomp>':
-                        while function_def == '<listcomp>':
+                    function_name = frame_info.function
+                    if function_name == '<listcomp>':
+                        while function_name == '<listcomp>':
                             frame = frame.f_back
                             frame_info = inspect.getframeinfo(frame)
-<<<<<<< HEAD
-                            function_def = frame_info.function
-=======
                             function_name = frame_info.function
                     elif function_name == 'wrapper':
                         frame = frame.f_back
                         frame_info = inspect.getframeinfo(frame)
                         function_name = frame_info.function
->>>>>>> 55de500c
 
                     if (frame_info.filename == self.source_file and
                             frame_info.function == self.source_name):
@@ -198,17 +194,12 @@
                     # 3. Extract function name and information
                     # TODO: fetch version information
 
-<<<<<<< HEAD
-                    function_def = FunctionDefinition(
-                        function.__name__, function.__module__, None)
-=======
                     try:
                         module = function.__module__
                     except:
                         module = None
                     function_name = FunctionDefinition(
                         function.__name__, module, None)
->>>>>>> 55de500c
 
                     # 4. Extract parameters passed to the function and store
                     # in `input_data` dictionary. Two separate lists with the
@@ -289,12 +280,10 @@
 
                     # 7. Analyze AST and fetch static relationships in the
                     # input/output and other variables/objects in the script
-                    self._insert_static_information(ast_tree,
-                                                    function_def.name,
-                                                    time_stamp)
+                    self._insert_static_information(ast_tree)
 
                     # 8. Create tuple with the analysis step information.
-                    step = AnalysisStep(function_def,
+                    step = AnalysisStep(function_name,
                                         inputs,
                                         parameters,
                                         outputs,
