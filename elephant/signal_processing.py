# -*- coding: utf-8 -*-
"""
Basic processing procedures for time series (e.g., performing a z-score of a
signal, or filtering a signal).

.. autosummary::
    :toctree: _toctree/signal_processing

    zscore
    cross_correlation_function
    butter
    wavelet_transform
    hilbert
    rauc
    derivative

:copyright: Copyright 2014-2023 by the Elephant team, see `doc/authors.rst`.
:license: Modified BSD, see LICENSE.txt for details.
"""

from __future__ import division, print_function, unicode_literals

import neo
import numpy as np
import quantities as pq
import scipy.signal

<<<<<<< HEAD
from elephant.online import VarianceOnline
from elephant.utils import deprecated_alias, check_neo_consistency
=======
from elephant.utils import check_same_units
>>>>>>> 9326804a

__all__ = [
    "zscore",
    "cross_correlation_function",
    "butter",
    "wavelet_transform",
    "hilbert",
    "rauc",
    "derivative"
]


def zscore(signal, inplace=True):
    r"""
    Apply a z-score operation to one or several `neo.AnalogSignal` objects.

    The z-score operation subtracts the mean :math:`\mu` of the signal, and
    divides by its standard deviation :math:`\sigma`:

    .. math::
         Z(x(t)) = \frac{x(t)-\mu}{\sigma}

    If a `neo.AnalogSignal` object containing multiple signals is provided,
    the z-transform is always calculated for each signal individually.

    If a list of `neo.AnalogSignal` objects is supplied, the mean and standard
    deviation are calculated across all objects of the list. Thus, all list
    elements are z-transformed by the same values of :math:`\\mu` and
    :math:`\sigma`. For a `neo.AnalogSignal` that contains multiple signals,
    each signal of the array is treated separately across list elements.
    Therefore, the number of signals must be identical for each
    `neo.AnalogSignal` object of the list.

    Parameters
    ----------
    signal : neo.AnalogSignal or list of neo.AnalogSignal
        Signals for which to calculate the z-score.
    inplace : bool, optional
        If True, the contents of the input `signal` is replaced by the
        z-transformed signal, if possible, i.e. when the signal type is float.
        If the signal type is not float, an error is raised.
        If False, a copy of the original `signal` is returned.
        Default: True

    Returns
    -------
    signal_ztransformed : neo.AnalogSignal or list of neo.AnalogSignal
        The output format matches the input format: for each input
        `neo.AnalogSignal`, a corresponding `neo.AnalogSignal` is returned,
        containing the z-transformed signal with dimensionless unit.

    Raises
    ------
    ValueError
        If `inplace` is True and the type of `signal` is not float.

    Notes
    -----
    You may supply a list of `neo.AnalogSignal` objects, where each object in
    the list contains the data of one trial of the experiment, and each signal
    of the `neo.AnalogSignal` corresponds to the recordings from one specific
    electrode in a particular trial. In this scenario, you will z-transform
    the signal of each electrode separately, but transform all trials of a
    given electrode in the same way.

    Examples
    --------
    Z-transform a single `neo.AnalogSignal`, containing only a single signal.

    >>> import neo
    >>> import numpy as np
    >>> import quantities as pq
    >>> from elephant.signal_processing import zscore

    >>> a = neo.AnalogSignal(
    ...       np.array([1, 2, 3, 4, 5, 6]).reshape(-1,1) * pq.mV,
    ...       t_start=0*pq.s, sampling_rate=1000*pq.Hz)
    >>> zscore(a).as_quantity()
    array([[-1.46385011],
           [-0.87831007],
           [-0.29277002],
           [ 0.29277002],
           [ 0.87831007],
           [ 1.46385011]]) * dimensionless


    Z-transform a single `neo.AnalogSignal` containing multiple signals.

    >>> b = neo.AnalogSignal(
    ...       np.transpose([[1, 2, 3, 4, 5, 6],
    ...                     [11, 12, 13, 14, 15, 16]]) * pq.mV,
    ...       t_start=0*pq.s, sampling_rate=1000*pq.Hz)
    >>> zscore(b, inplace=False).as_quantity()
    array([[-1.46385011, -1.46385011],
           [-0.87831007, -0.87831007],
           [-0.29277002, -0.29277002],
           [ 0.29277002,  0.29277002],
           [ 0.87831007,  0.87831007],
           [ 1.46385011,  1.46385011]]) * dimensionless


    Z-transform a list of `neo.AnalogSignal`, each one containing more than
    one signal:

    >>> c = neo.AnalogSignal(
    ...       np.transpose([[21, 22, 23, 24, 25, 26],
    ...                     [31, 32, 33, 34, 35, 36]]) * pq.mV,
    ...       t_start=0*pq.s, sampling_rate=1000*pq.Hz)
    >>> zscore([b, c])  # doctest: +SKIP
    [<AnalogSignal(array([[-1.11669108, -1.08361877],
       [-1.0672076 , -1.04878252],
       [-1.01772411, -1.01394628],
       [-0.96824063, -0.97911003],
       [-0.91875714, -0.94427378],
       [-0.86927366, -0.90943753]]) * dimensionless, [0.0 s, 0.006 s],
       sampling rate: 1000.0 Hz)>,
       <AnalogSignal(array([[ 0.78170952,  0.84779261],
       [ 0.86621866,  0.90728682],
       [ 0.9507278 ,  0.96678104],
       [ 1.03523694,  1.02627526],
       [ 1.11974608,  1.08576948],
       [ 1.20425521,  1.1452637 ]]) * dimensionless, [0.0 s, 0.006 s],
       sampling rate: 1000.0 Hz)>]
    """

    # Transform input to a list
    if isinstance(signal, neo.AnalogSignal):
        signal = [signal]
    check_neo_consistency(signal, object_type=neo.AnalogSignal)

    # Calculate mean and standard deviation vectors
    online = VarianceOnline(batch_mode=True)
    for sig in signal:
        online.update(sig.magnitude)
    mean, std = online.get_mean_std(unbiased=False)

    signal_ztransformed = []
    for sig in signal:
        # Perform inplace operation only if array is of dtype float.
        # Otherwise, raise an error.
<<<<<<< HEAD
        if inplace and not np.issubdtype(float, sig.dtype):
=======
        if inplace and not np.issubdtype(sig.dtype, np.floating):
>>>>>>> 9326804a
            raise ValueError(f"Cannot perform inplace operation as the "
                             f"signal dtype is not float. Source: {sig.name}")

        sig_normalized = sig.magnitude.astype(mean.dtype, copy=not inplace)
        sig_normalized -= mean

        # items where std is zero are already zero
        np.divide(sig_normalized, std, out=sig_normalized, where=std != 0)

        if inplace:
            # Replace unit in the original array by dimensionless
            sig._dimensionality = pq.dimensionless.dimensionality
            sig_dimless = sig
        else:
            # Create new object
            sig_dimless = sig.duplicate_with_new_data(sig_normalized,
                                                      units=pq.dimensionless)
            # todo use flag once is fixed
            #      https://github.com/NeuralEnsemble/python-neo/issues/752
            sig_dimless.array_annotate(**sig.array_annotations)

        signal_ztransformed.append(sig_dimless)

    # Return single object, or list of objects
    if len(signal_ztransformed) == 1:
        signal_ztransformed = signal_ztransformed[0]
    return signal_ztransformed


def cross_correlation_function(signal, channel_pairs, hilbert_envelope=False,
                               n_lags=None, scaleopt='unbiased'):
    r"""
    Computes an estimator of the cross-correlation function
    :cite:`signal-Stoica2005`.

    .. math::

             R(\tau) = \frac{1}{N-|k|} R'(\tau) \\

    where :math:`R'(\tau) = \left<x(t)y(t+\tau)\right>` in a pairwise
    manner, i.e.:

    `signal[channel_pairs[0,0]]` vs `signal[channel_pairs[0,1]]`,

    `signal[channel_pairs[1,0]]` vs `signal[channel_pairs[1,1]]`,

    and so on.

    The input time series are z-scored beforehand. `scaleopt` controls the
    choice of :math:`R_{xy}(\tau)` normalizer. Alternatively, returns the
    Hilbert envelope of :math:`R_{xy}(\tau)`, which is useful to determine the
    correlation length of oscillatory signals.

    Parameters
    ----------
    signal : (nt, nch) neo.AnalogSignal
        Signal with `nt` number of samples that contains `nch` LFP channels.
    channel_pairs : list or (n, 2) np.ndarray
        List with `n` channel pairs for which to compute cross-correlation.
        Each element of the list must contain 2 channel indices.
        If `np.ndarray`, the second axis must have dimension 2.
    hilbert_envelope : bool, optional
        If True, returns the Hilbert envelope of cross-correlation function
        result.
        Default: False
    n_lags : int, optional
        Defines the number of lags for cross-correlation function. If a `float`
        is passed, it will be rounded to the nearest integer. Number of
        samples of output is `2*n_lags+1`.
        If None, the number of samples of the output is equal to the number of
        samples of the input signal (namely `nt`).
        Default: None
    scaleopt : {'none', 'biased', 'unbiased', 'normalized', 'coeff'}, optional
        Normalization option, equivalent to matlab `xcorr(..., scaleopt)`.
        Specified as one of the following.

        * 'none': raw, unscaled cross-correlation

        .. math::
            R_{xy}(\tau)

        * 'biased': biased estimate of the cross-correlation:

        .. math::
            R_{xy,biased}(\tau) = \frac{1}{N} R_{xy}(\tau)

        * 'unbiased': unbiased estimate of the cross-correlation:

        .. math::
            R_{xy,unbiased}(\tau) = \frac{1}{N-\tau} R_{xy}(\tau)

        * 'normalized' or 'coeff': normalizes the sequence so that the
          autocorrelations at zero lag equal 1:

        .. math::
            R_{xy,coeff}(\tau) = \frac{1}{\sqrt{R_{xx}(0) R_{yy}(0)}}
                                 R_{xy}(\tau)

        Default: 'unbiased'

    Returns
    -------
    cross_corr : neo.AnalogSignal
        Shape: `[2*n_lags+1, n]`
        Pairwise cross-correlation functions for channel pairs given by
        `channel_pairs`. If `hilbert_envelope` is True, the output is the
        Hilbert envelope of the pairwise cross-correlation function. This is
        helpful to compute the correlation length for oscillating
        cross-correlation functions.

    Raises
    ------
    ValueError
        If input `signal` is not a `neo.AnalogSignal`.

        If `channel_pairs` is not a list of channel pair indices with shape
        `(n,2)`.

        If `hilbert_envelope` is not a boolean.

        If `n_lags` is not a positive integer.

        If `scaleopt` is not one of the predefined above keywords.

    .. bibliography::
        :keyprefix: signal-

    Examples
    --------
    .. plot::
       :include-source:

       import neo
       import numpy as np
       import quantities as pq
       import matplotlib.pyplot as plt
       from elephant.signal_processing import cross_correlation_function
       dt = 0.02
       N = 2018
       f = 0.5
       t = np.arange(N)*dt
       x = np.zeros((N,2))
       x[:,0] = 0.2 * np.sin(2.*np.pi*f*t)
       x[:,1] = 5.3 * np.cos(2.*np.pi*f*t)

       # Generate neo.AnalogSignals from x and find cross-correlation

       signal = neo.AnalogSignal(x, units='mV', t_start=0.*pq.ms,
                sampling_rate=1/dt*pq.Hz, dtype=float)
       rho = cross_correlation_function(signal, [0,1], n_lags=150)
       env = cross_correlation_function(signal, [0,1], n_lags=150,
           hilbert_envelope=True)

       plt.plot(rho.times, rho)
       plt.plot(env.times, env) # should be equal to one
       plt.show()

    """

    # Make channel_pairs a 2D array
    pairs = np.asarray(channel_pairs)
    if pairs.ndim == 1:
        pairs = np.expand_dims(pairs, axis=0)

    # Check input
    if not isinstance(signal, neo.AnalogSignal):
        raise ValueError('Input signal must be of type neo.AnalogSignal')
    if pairs.shape[1] != 2:
        raise ValueError("'channel_pairs' is not a list of channel pair "
                         "indices. Cannot define pairs for cross-correlation.")
    if not isinstance(hilbert_envelope, bool):
        raise ValueError("'hilbert_envelope' must be a boolean value")
    if n_lags is not None and (not isinstance(n_lags, int) or n_lags <= 0):
        raise ValueError('n_lags must be a non-negative integer')

    # z-score analog signal and store channel time series in different arrays
    # Cross-correlation will be calculated between xsig and ysig
    z_transformed = signal.magnitude - signal.magnitude.mean(axis=0)
    z_transformed = np.divide(z_transformed, signal.magnitude.std(axis=0),
                              out=z_transformed,
                              where=z_transformed != 0)
    # transpose (nch, xy, nt) -> (xy, nt, nch)
    xsig, ysig = np.transpose(z_transformed.T[pairs], (1, 2, 0))

    # Define vector of lags tau
    nt, nch = xsig.shape
    tau = np.arange(nt) - nt // 2

    # Calculate cross-correlation by taking Fourier transform of signal,
    # multiply in Fourier space, and transform back. Correct for bias due
    # to zero-padding
    xcorr = scipy.signal.fftconvolve(xsig, ysig[::-1], mode='same', axes=0)
    if scaleopt == 'biased':
        xcorr /= nt
    elif scaleopt == 'unbiased':
        normalizer = np.expand_dims(nt - np.abs(tau), axis=1)
        xcorr /= normalizer
    elif scaleopt in ('normalized', 'coeff'):
        normalizer = np.sqrt((xsig ** 2).sum(axis=0) * (ysig ** 2).sum(axis=0))
        xcorr /= normalizer
    elif scaleopt != 'none':
        raise ValueError("Invalid scaleopt mode: '{}'".format(scaleopt))

    # Calculate envelope of cross-correlation function with Hilbert transform.
    # This is useful for transient oscillatory signals.
    if hilbert_envelope:
        xcorr = np.abs(scipy.signal.hilbert(xcorr, axis=0))

    # Cut off lags outside the desired range
    if n_lags is not None:
        tau0 = np.argwhere(tau == 0).item()
        xcorr = xcorr[tau0 - n_lags: tau0 + n_lags + 1, :]

    # Return neo.AnalogSignal
    cross_corr = neo.AnalogSignal(xcorr,
                                  units='',
                                  t_start=tau[0] * signal.sampling_period,
                                  t_stop=tau[-1] * signal.sampling_period,
                                  sampling_rate=signal.sampling_rate,
                                  dtype=float)
    return cross_corr


def butter(signal, highpass_frequency=None, lowpass_frequency=None, order=4,
           filter_function='filtfilt', sampling_frequency=1.0, axis=-1):
    """
    Butterworth filtering function for `neo.AnalogSignal`.

    Filter type is determined according to how values of `highpass_frequency`
    and `lowpass_frequency` are given (see "Parameters" section for details).

    Parameters
    ----------
    signal : neo.AnalogSignal or pq.Quantity or np.ndarray
        Time series data to be filtered.
        If `pq.Quantity` or `np.ndarray`, the sampling frequency should be
        given through the keyword argument `fs`.
    highpass_frequency : pq.Quantity of float, optional
        High-pass cut-off frequency. If `float`, the given value is taken as
        frequency in Hz.
        Default: None
    lowpass_frequency : pq.Quantity or float, optional
        Low-pass cut-off frequency. If `float`, the given value is taken as
        frequency in Hz.
        Filter type is determined depending on the values of
        `lowpass_frequency` and `highpass_frequency`:

        * `highpass_frequency` only (`lowpass_frequency` is None):
           highpass filter
        * `lowpass_frequency` only (`highpass_frequency` is None):
           lowpass filter
        * `highpass_frequency` < `lowpass_frequency`: bandpass filter
        * `highpass_frequency` > `lowpass_frequency`: bandstop filter

        Default: None
    order : int, optional
        Order of the Butterworth filter.
        Default: 4
    filter_function : {'filtfilt', 'lfilter', 'sosfiltfilt'}, optional
        Filtering function to be used. Available filters:

        * 'filtfilt': `scipy.signal.filtfilt`;
        * 'lfilter': `scipy.signal.lfilter`;
        * 'sosfiltfilt': `scipy.signal.sosfiltfilt`.

        In most applications 'filtfilt' should be used, because it doesn't
        bring about phase shift due to filtering. For numerically stable
        filtering, in particular higher order filters, use 'sosfiltfilt'
        (see https://github.com/NeuralEnsemble/elephant/issues/220).
        Default: 'filtfilt'
    sampling_frequency : pq.Quantity or float, optional
        The sampling frequency of the input time series. When given as
        `float`, its value is taken as frequency in Hz. When `signal` is given
        as `neo.AnalogSignal`, its attribute is used to specify the sampling
        frequency and this parameter is ignored.
        Default: 1.0
    axis : int, optional
        Axis along which filter is applied.
        Default: last axis (-1)

    Returns
    -------
    filtered_signal : neo.AnalogSignal or pq.Quantity or np.ndarray
        Filtered input data. The shape and type is identical to those of the
        input `signal`.

    Raises
    ------
    ValueError
        If `filter_function` is not one of 'lfilter', 'filtfilt',
        or 'sosfiltfilt'.

        If both `highpass_frequency` and `lowpass_frequency` are None.

    Examples
    --------
    >>> import neo
    >>> import numpy as np
    >>> import quantities as pq
    >>> from elephant.signal_processing import butter
    >>> np.random.seed(0)
    >>> noise = neo.AnalogSignal(np.random.normal(size=5000),
    ...     sampling_rate=1000 * pq.Hz, units='mV')
    >>> filtered_noise = butter(noise, highpass_frequency=250.0 * pq.Hz)
    >>> filtered_noise
    <AnalogSignal(array([[-2.70236218e-05],
           [-3.44299631e-01],
           [-1.36890122e-01],
           ...,
           [ 1.12088277e-01],
           [-3.11053132e-01],
           [ 2.63563988e-03]]) * mV, [0.0 s, 5.0 s], sampling rate: 1000.0 Hz)>


    Let's check that the normal noise power spectrum at zero frequency is close
    to zero.

    >>> from elephant.spectral import welch_psd
    >>> freq, psd = welch_psd(filtered_noise, fs=1000.0)
    >>> psd.shape
    (1, 556)
    >>> freq[0], psd[0, 0] # doctest: +SKIP
    (array(0.) * Hz, array(7.21464674e-08) * mV**2/Hz)
    """
    available_filters = 'lfilter', 'filtfilt', 'sosfiltfilt'
    if filter_function not in available_filters:
        raise ValueError("Invalid `filter_function`: {filter_function}. "
                         "Available filters: {available_filters}".format(
                             filter_function=filter_function,
                             available_filters=available_filters))
    # design filter
    if hasattr(signal, 'sampling_rate'):
        sampling_frequency = signal.sampling_rate.rescale(pq.Hz).magnitude
    if isinstance(highpass_frequency, pq.quantity.Quantity):
        highpass_frequency = highpass_frequency.rescale(pq.Hz).magnitude
    if isinstance(lowpass_frequency, pq.quantity.Quantity):
        lowpass_frequency = lowpass_frequency.rescale(pq.Hz).magnitude
    Fn = sampling_frequency / 2.
    # filter type is determined according to the values of cut-off
    # frequencies
    if lowpass_frequency and highpass_frequency:
        if highpass_frequency < lowpass_frequency:
            Wn = (highpass_frequency / Fn, lowpass_frequency / Fn)
            btype = 'bandpass'
        else:
            Wn = (lowpass_frequency / Fn, highpass_frequency / Fn)
            btype = 'bandstop'
    elif lowpass_frequency:
        Wn = lowpass_frequency / Fn
        btype = 'lowpass'
    elif highpass_frequency:
        Wn = highpass_frequency / Fn
        btype = 'highpass'
    else:
        raise ValueError(
            "Either highpass_frequency or lowpass_frequency must be given"
        )
    if filter_function == 'sosfiltfilt':
        output = 'sos'
    else:
        output = 'ba'
    designed_filter = scipy.signal.butter(order, Wn, btype=btype,
                                          output=output)

    # When the input is AnalogSignal, the axis for time index (i.e. the
    # first axis) needs to be rolled to the last
    data = np.asarray(signal)
    if isinstance(signal, neo.AnalogSignal):
        data = np.rollaxis(data, 0, len(data.shape))

    # apply filter
    if filter_function == 'lfilter':
        b, a = designed_filter
        filtered_data = scipy.signal.lfilter(b=b, a=a, x=data, axis=axis)
    elif filter_function == 'filtfilt':
        b, a = designed_filter
        filtered_data = scipy.signal.filtfilt(b=b, a=a, x=data, axis=axis)
    else:
        filtered_data = scipy.signal.sosfiltfilt(sos=designed_filter,
                                                 x=data, axis=axis)

    if isinstance(signal, neo.AnalogSignal):
        filtered_data = np.rollaxis(filtered_data, -1, 0)
        signal_out = signal.duplicate_with_new_data(filtered_data)
        # todo use flag once is fixed
        #      https://github.com/NeuralEnsemble/python-neo/issues/752
        signal_out.array_annotate(**signal.array_annotations)
        return signal_out
    if isinstance(signal, pq.quantity.Quantity):
        return filtered_data * signal.units

    return filtered_data


def wavelet_transform(signal, frequency, n_cycles=6.0, sampling_frequency=1.0,
                      zero_padding=True):
    r"""
    Compute the wavelet transform of a given signal with Morlet mother
    wavelet. The parametrization of the wavelet is based on
    :cite:`signal-Le2001_83`.

    Parameters
    ----------
    signal : (Nt, Nch) neo.AnalogSignal or np.ndarray or list
        Time series data to be wavelet-transformed. When multidimensional
        `np.ndarray` or list is given, the time axis must be the last
        dimension. If `neo.AnalogSignal`, `Nt` is the number of time points
        and `Nch` is the number of channels.
    frequency : float or list of float
        Center frequency of the Morlet wavelet in Hz. Multiple center
        frequencies can be given as a list, in which case the function
        computes the wavelet transforms for all the given frequencies at once.
    n_cycles : float, optional
        Size of the mother wavelet (approximate number of oscillation cycles
        within a wavelet). Corresponds to :math:`nco` in
        :cite:`signal-Le2001_83`. A larger `n_cycles` value leads to a higher
        frequency resolution and a lower temporal resolution, and vice versa.
        Typically used values are in a range of 3–8, but one should be cautious
        when using a value smaller than ~ 6, in which case the admissibility of
        the wavelet is not ensured :cite:`signal-Farge1992_395`.
        Default: 6.0
    sampling_frequency : float, optional
        Sampling rate of the input data in Hz.
        When `signal` is given as a `neo.AnalogSignal`, the sampling frequency
        is taken from its attribute and this parameter is ignored.
        Default: 1.0
    zero_padding : bool, optional
        Specifies whether the data length is extended to the least power of
        2 greater than the original length, by padding zeros to the tail, for
        speeding up the computation.
        If True, the extended part is cut out from the final result before
        returned, so that the output has the same length as the input.
        Default: True

    Returns
    -------
    signal_wt : np.ndarray
        Wavelet transform of the input data. When `frequency` was given as a
        list, the way how the wavelet transforms for different frequencies are
        returned depends on the input type:

        * when the input was a `neo.AnalogSignal`, the returned array has
          shape (`Nt`, `Nch`, `Nf`), where `Nf` = `len(freq)`, such that the
          last dimension indexes the frequencies;

        * when the input was a `np.ndarray` or list of shape
          (`a`, `b`, ..., `c`, `Nt`), the returned array has a shape
          (`a`, `b`, ..., `c`, `Nf`, `Nt`), such that the second last
          dimension indexes the frequencies.

        To summarize, `signal_wt.ndim` = `signal.ndim` + 1, with the
        additional dimension in the last axis (for `neo.AnalogSignal` input)
        or the second last axis (`np.ndarray` or list input) indexing the
        frequencies.

    Raises
    ------
    ValueError
        If `frequency` (or one of the values in `frequency` when it is a list)
        is greater than the half of `sampling_frequency`.

        If `n_cycles` is not positive.

    Notes
    -----
    `n_cycles` is related to the wavelet number :math:`w` as
    :math:`w \sim 2 \pi \frac{n_{\text{cycles}}}{6}` as defined in
    :cite:`signal-Le2001_83`.

    Examples
    --------
    >>> import neo
    >>> import numpy as np
    >>> import quantities as pq
    >>> from elephant.signal_processing import wavelet_transform
    >>> noise = neo.AnalogSignal(np.random.normal(size=7),
    ...     sampling_rate=11 * pq.Hz, units='mV')

    The wavelet frequency must be less than the half of the sampling rate;
    picking at 5 Hz.

    >>> wavelet_transform(noise, frequency=5) # doctest: +SKIP
    array([[-1.00890049+3.003473j  ],
       [-1.43664254-2.8389273j ],
       [ 3.02499511+0.96534578j],
       [-2.79543976+1.4581079j ],
       [ 0.94387304-2.98159518j],
       [ 1.41476471+2.77389985j],
       [-2.95996766-0.9872236j ]])

    """
    def _morlet_wavelet_ft(freq, n_cycles, fs, n):
        # Generate the Fourier transform of Morlet wavelet as defined
        # in Le van Quyen et al. J Neurosci Meth 111:83-98 (2001).
        sigma = n_cycles / (6. * freq)
        freqs = np.fft.fftfreq(n, 1.0 / fs)
        heaviside = np.array(freqs > 0., dtype=float)
        ft_real = np.sqrt(2 * np.pi * freq) * sigma * np.exp(
            -2 * (np.pi * sigma * (freqs - freq)) ** 2) * heaviside * fs
        ft_imag = np.zeros_like(ft_real)
        return ft_real + 1.0j * ft_imag

    data = np.asarray(signal)
    # When the input is AnalogSignal, the axis for time index (i.e. the
    # first axis) needs to be rolled to the last
    if isinstance(signal, neo.AnalogSignal):
        data = np.rollaxis(data, 0, data.ndim)

    # When the input is AnalogSignal, use its attribute to specify the
    # sampling frequency
    if hasattr(signal, 'sampling_rate'):
        sampling_frequency = signal.sampling_rate
    if isinstance(sampling_frequency, pq.quantity.Quantity):
        sampling_frequency = sampling_frequency.rescale('Hz').magnitude

    if isinstance(frequency, (list, tuple, np.ndarray)):
        freqs = np.asarray(frequency)
    else:
        freqs = np.array([frequency, ])
    if isinstance(freqs[0], pq.quantity.Quantity):
        freqs = [f.rescale('Hz').magnitude for f in freqs]

    # check whether the given central frequencies are less than the
    # Nyquist frequency of the signal
    if np.any(freqs >= sampling_frequency / 2):
        raise ValueError("'frequency' elements must be less than the half of "
                         "the 'sampling_frequency' ({}) Hz"
                         .format(sampling_frequency))

    # check if n_cycles is positive
    if n_cycles <= 0:
        raise ValueError("`n_cycles` must be positive")

    n_orig = data.shape[-1]
    if zero_padding:
        n = 2 ** (int(np.log2(n_orig)) + 1)
    else:
        n = n_orig

    # generate Morlet wavelets (in the frequency domain)
    wavelet_fts = np.empty([len(freqs), n], dtype=complex)
    for i, f in enumerate(freqs):
        wavelet_fts[i] = _morlet_wavelet_ft(f, n_cycles, sampling_frequency, n)

    # perform wavelet transform by convoluting the signal with the wavelets
    if data.ndim == 1:
        data = np.expand_dims(data, 0)
    data = np.expand_dims(data, data.ndim - 1)
    data = np.fft.ifft(np.fft.fft(data, n) * wavelet_fts)
    signal_wt = data[..., 0:n_orig]

    # reshape the result array according to the input
    if isinstance(signal, neo.AnalogSignal):
        signal_wt = np.rollaxis(signal_wt, -1)
        if not isinstance(frequency, (list, tuple, np.ndarray)):
            signal_wt = signal_wt[..., 0]
    else:
        if signal.ndim == 1:
            signal_wt = signal_wt[0]
        if not isinstance(frequency, (list, tuple, np.ndarray)):
            signal_wt = signal_wt[..., 0, :]

    return signal_wt


def hilbert(signal, padding='nextpow'):
    """
    Apply a Hilbert transform to a `neo.AnalogSignal` object in order to
    obtain its (complex) analytic signal.

    The time series of the instantaneous angle and amplitude can be obtained
    as the angle (`np.angle` function) and absolute value (`np.abs` function)
    of the complex analytic signal, respectively.

    By default, the function will zero-pad the signal to a length
    corresponding to the next higher power of 2. This will provide higher
    computational efficiency at the expense of memory. In addition, this
    circumvents a situation where, for some specific choices of the length of
    the input, `scipy.signal.hilbert` function will not terminate.

    Parameters
    ----------
    signal : neo.AnalogSignal
        Signal(s) to transform.
    padding : int, {'none', 'nextpow'}, or None, optional
        Defines whether the signal is zero-padded.
        The `padding` argument corresponds to `N` in
        `scipy.signal.hilbert(signal, N=padding)` function.
        If 'none' or None, no padding.
        If 'nextpow', zero-pad to the next length that is a power of 2.
        If it is an `int`, directly specify the length to zero-pad to
        (indicates the number of Fourier components).
        Default: 'nextpow'

    Returns
    -------
    neo.AnalogSignal
        Contains the complex analytic signal(s) corresponding to the input
        `signal`. The unit of the returned `neo.AnalogSignal` is
        dimensionless.

    Raises
    ------
    ValueError:
        If `padding` is not an integer or neither 'nextpow' nor 'none' (None).

    Examples
    --------
    Create a sine signal at 5 Hz with increasing amplitude and calculate the
    instantaneous phases:

    .. plot::
        :include-source:

        import neo
        import numpy as np
        import quantities as pq
        import matplotlib.pyplot as plt
        from elephant.signal_processing import hilbert
        t = np.arange(0, 5000) * pq.ms
        f = 5. * pq.Hz
        a = neo.AnalogSignal(
              np.array(
                  (1 + t.magnitude / t[-1].magnitude) * np.sin(
                      2. * np.pi * f * t.rescale(pq.s))).reshape(
                          (-1,1)) * pq.mV,
              t_start=0*pq.s,
              sampling_rate=1000*pq.Hz)

        analytic_signal = hilbert(a, padding='nextpow')
        angles = np.angle(analytic_signal)
        amplitudes = np.abs(analytic_signal)
        plt.plot(t, angles)

    """
    # Length of input signals
    n_org = signal.shape[0]

    # Right-pad signal to desired length using the signal itself
    if isinstance(padding, int):
        # User defined padding
        n = padding
    elif padding == 'nextpow':
        # To speed up calculation of the Hilbert transform, make sure we change
        # the signal to be of a length that is a power of two. Failure to do so
        # results in computations of certain signal lengths to not finish (or
        # finish in absurd time). This might be a bug in scipy (0.16), e.g.,
        # the following code will not terminate for this value of k:
        #
        # import numpy
        # import scipy.signal
        # k=679346
        # t = np.arange(0, k) / 1000.
        # a = (1 + t / t[-1]) * np.sin(2 * np.pi * 5 * t)
        # analytic_signal = scipy.signal.hilbert(a)
        #
        # For this reason, nextpow is the default setting for now.

        n = 2 ** (int(np.log2(n_org - 1)) + 1)
    elif padding == 'none' or padding is None:
        # No padding
        n = n_org
    else:
        raise ValueError("Invalid padding '{}'.".format(padding))

    output = signal.duplicate_with_new_data(
        scipy.signal.hilbert(signal.magnitude, N=n, axis=0)[:n_org])
    # todo use flag once is fixed
    #      https://github.com/NeuralEnsemble/python-neo/issues/752
    output.array_annotate(**signal.array_annotations)
    return output / output.units


def rauc(signal, baseline=None, bin_duration=None, t_start=None, t_stop=None):
    """
    Calculate the rectified area under the curve (RAUC) for a
    `neo.AnalogSignal`.

    The signal is optionally divided into bins with duration `bin_duration`,
    and the rectified signal (absolute value) is integrated within each bin to
    find the area under the curve. The mean or median of the signal or an
    arbitrary baseline may optionally be subtracted before rectification.

    Parameters
    ----------
    signal : neo.AnalogSignal
        The signal to integrate. If `signal` contains more than one channel,
        each is integrated separately.
    baseline : pq.Quantity or {'mean', 'median'}, optional
        A factor to subtract from the signal before rectification.
        If 'mean', the mean value of the entire `signal` is subtracted on a
        channel-by-channel basis.
        If 'median', the median value of the entire `signal` is subtracted on
        a channel-by-channel basis.
        Default: None
    bin_duration : pq.Quantity, optional
        The length of time that each integration should span.
        If None, there will be only one bin spanning the entire signal
        duration.
        If `bin_duration` does not divide evenly into the signal duration, the
        end of the signal is padded with zeros to accomodate the final,
        overextending bin.
        Default: None
    t_start : pq.Quantity, optional
        Time to start the algorithm.
        If None, starts at the beginning of `signal`.
        Default: None
    t_stop : pq.Quantity, optional
        Time to end the algorithm.
        If None, ends at the last time of `signal`.
        The signal is cropped using `signal.time_slice(t_start, t_stop)` after
        baseline removal. Useful if you want the RAUC for a short section of
        the signal but want the mean or median calculation (`baseline` ='mean'
        or `baseline` ='median') to use the entire signal for better baseline
        estimation.
        Default: None

    Returns
    -------
    pq.Quantity or neo.AnalogSignal
        If the number of bins is 1, the returned object is a scalar or
        vector `pq.Quantity` containing a single RAUC value for each channel.
        Otherwise, the returned object is a `neo.AnalogSignal` containing the
        RAUC(s) for each bin stored as a sample, with times corresponding to
        the center of each bin. The output signal will have the same number
        of channels as the input signal.

    Raises
    ------
    ValueError
        If `signal` is not `neo.AnalogSignal`.

        If `bin_duration` is not None or `pq.Quantity`.

        If `baseline` is not None, 'mean', 'median', or `pq.Quantity`.

    See Also
    --------
    neo.AnalogSignal.time_slice : how `t_start` and `t_stop` are used

    Examples
    --------
    >>> import neo
    >>> import numpy as np
    >>> import quantities as pq
    >>> from elephant.signal_processing import rauc
    >>> signal = neo.AnalogSignal(np.arange(10), sampling_rate=20 * pq.Hz,
    ...     units='mV')
    >>> rauc(signal)
    array(2.025) * mV/Hz

    """

    if not isinstance(signal, neo.AnalogSignal):
        raise ValueError('Input signal is not a neo.AnalogSignal!')

    if baseline is None:
        # do nothing
        pass
    elif baseline == 'mean':
        # subtract mean from each channel
        signal = signal - signal.mean(axis=0)
    elif baseline == 'median':
        # subtract median from each channel
        signal = signal - np.median(signal.as_quantity(), axis=0)
    elif isinstance(baseline, pq.Quantity):
        # subtract arbitrary baseline
        signal = signal - baseline
    else:
        raise ValueError("baseline must be either None, 'mean', 'median', or "
                         "a Quantity. Got {}".format(baseline))

    # slice the signal after subtracting baseline
    signal = signal.time_slice(t_start, t_stop)

    if bin_duration is not None:
        # from bin duration, determine samples per bin and number of bins
        if isinstance(bin_duration, pq.Quantity):
            samples_per_bin = int(
                np.round(
                    bin_duration.rescale('s') /
                    signal.sampling_period.rescale('s')))
            n_bins = int(np.ceil(signal.shape[0] / samples_per_bin))
        else:
            raise ValueError("bin_duration must be a Quantity. Got {}".format(
                bin_duration))
    else:
        # all samples in one bin
        samples_per_bin = signal.shape[0]
        n_bins = 1

    # store the actual bin duration
    bin_duration = samples_per_bin * signal.sampling_period

    # reshape into equal size bins, padding the end with zeros if necessary
    n_channels = signal.shape[1]
    sig_binned = signal.as_quantity().copy()
    sig_binned.resize(n_bins * samples_per_bin, n_channels, refcheck=False)
    sig_binned = sig_binned.reshape(n_bins, samples_per_bin, n_channels)

    # rectify and integrate over each bin
    rauc = np.trapz(np.abs(sig_binned), dx=signal.sampling_period, axis=1)

    if n_bins == 1:
        # return a single value for each channel
        return rauc.squeeze()

    # return an AnalogSignal with times corresponding to center of each bin
    t_start = signal.t_start.rescale(bin_duration.units) + bin_duration / 2
    rauc_sig = neo.AnalogSignal(rauc, t_start=t_start,
                                sampling_period=bin_duration)
    return rauc_sig


def derivative(signal):
    """
    Calculate the derivative of a `neo.AnalogSignal`.

    Parameters
    ----------
    signal : neo.AnalogSignal
        The signal to differentiate. If `signal` contains more than one
        channel, each is differentiated separately.

    Returns
    -------
    derivative_sig : neo.AnalogSignal
        The returned object is a `neo.AnalogSignal` containing the differences
        between each successive sample value of the input signal divided by
        the sampling period. Times are centered between the successive samples
        of the input. The output signal will have the same number of channels
        as the input signal.

    Raises
    ------
    TypeError
        If `signal` is not a `neo.AnalogSignal`.

    Examples
    --------
    >>> import neo
    >>> import numpy as np
    >>> import quantities as pq
    >>> from elephant.signal_processing import derivative
    >>> signal = neo.AnalogSignal([0, 3, 4, 11, -1], sampling_rate=1 * pq.Hz,
    ...     units='mV')
    >>> print(derivative(signal))
    [[  3.]
     [  1.]
     [  7.]
     [-12.]] mV*Hz
    """

    if not isinstance(signal, neo.AnalogSignal):
        raise TypeError('Input signal is not a neo.AnalogSignal!')

    derivative_sig = neo.AnalogSignal(
        np.diff(signal.as_quantity(), axis=0) / signal.sampling_period,
        t_start=signal.t_start + signal.sampling_period / 2,
        sampling_period=signal.sampling_period)

    return derivative_sig<|MERGE_RESOLUTION|>--- conflicted
+++ resolved
@@ -25,12 +25,8 @@
 import quantities as pq
 import scipy.signal
 
-<<<<<<< HEAD
 from elephant.online import VarianceOnline
-from elephant.utils import deprecated_alias, check_neo_consistency
-=======
 from elephant.utils import check_same_units
->>>>>>> 9326804a
 
 __all__ = [
     "zscore",
@@ -171,11 +167,8 @@
     for sig in signal:
         # Perform inplace operation only if array is of dtype float.
         # Otherwise, raise an error.
-<<<<<<< HEAD
-        if inplace and not np.issubdtype(float, sig.dtype):
-=======
+
         if inplace and not np.issubdtype(sig.dtype, np.floating):
->>>>>>> 9326804a
             raise ValueError(f"Cannot perform inplace operation as the "
                              f"signal dtype is not float. Source: {sig.name}")
 
