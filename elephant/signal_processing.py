# -*- coding: utf-8 -*-
"""
Basic processing procedures for time series (e.g., performing a z-score of a
signal, or filtering a signal).

.. autosummary::
    :toctree: _toctree/signal_processing

    zscore
    cross_correlation_function
    butter
    wavelet_transform
    hilbert
    rauc
    derivative

:copyright: Copyright 2014-2022 by the Elephant team, see `doc/authors.rst`.
:license: Modified BSD, see LICENSE.txt for details.
"""

from __future__ import division, print_function, unicode_literals

import neo
import numpy as np
import quantities as pq
import scipy.signal

from elephant.online import VarianceOnline
from elephant.utils import deprecated_alias, check_neo_consistency

import warnings

__all__ = [
    "zscore",
    "cross_correlation_function",
    "butter",
    "wavelet_transform",
    "hilbert",
    "rauc",
    "derivative"
]


def zscore(signal, inplace=True):
    r"""
    Apply a z-score operation to one or several `neo.AnalogSignal` objects.

    The z-score operation subtracts the mean :math:`\mu` of the signal, and
    divides by its standard deviation :math:`\sigma`:

    .. math::
         Z(x(t)) = \frac{x(t)-\mu}{\sigma}

    If a `neo.AnalogSignal` object containing multiple signals is provided,
    the z-transform is always calculated for each signal individually.

    If a list of `neo.AnalogSignal` objects is supplied, the mean and standard
    deviation are calculated across all objects of the list. Thus, all list
    elements are z-transformed by the same values of :math:`\\mu` and
    :math:`\sigma`. For a `neo.AnalogSignal` that contains multiple signals,
    each signal of the array is treated separately across list elements.
    Therefore, the number of signals must be identical for each
    `neo.AnalogSignal` object of the list.

    Parameters
    ----------
    signal : neo.AnalogSignal or list of neo.AnalogSignal
        Signals for which to calculate the z-score.
    inplace : bool, optional
        If True, the contents of the input `signal` is replaced by the
        z-transformed signal, if possible, i.e when the signal type is float.
<<<<<<< HEAD
        If False, a copy of the original `signal` is returned. In either case,
        the units of the input `signal` are not changed and, therefore, a new
        `AnalogSignal` with dimensionless units is always returned because
        it's not possible to modify the units of an `AnalogSignal` in-place.
=======
        If the signal type is not float, an error is raised.
        If False, a copy of the original `signal` is returned.
>>>>>>> 0df45812
        Default: True

    Returns
    -------
    signal_ztransformed : neo.AnalogSignal or list of neo.AnalogSignal
        The output format matches the input format: for each input
        `neo.AnalogSignal`, a corresponding `neo.AnalogSignal` is returned,
        containing the z-transformed signal with dimensionless unit.

    Raises
    ------
    ValueError
        If `inplace` is True and the type of `signal` is not float.

    Notes
    -----
    You may supply a list of `neo.AnalogSignal` objects, where each object in
    the list contains the data of one trial of the experiment, and each signal
    of the `neo.AnalogSignal` corresponds to the recordings from one specific
    electrode in a particular trial. In this scenario, you will z-transform
    the signal of each electrode separately, but transform all trials of a
    given electrode in the same way.

    Examples
    --------
    Z-transform a single `neo.AnalogSignal`, containing only a single signal.

    >>> import neo
    >>> import numpy as np
    >>> import quantities as pq
    >>> from elephant.signal_processing import zscore
    ...
    >>> a = neo.AnalogSignal(
    ...       np.array([1, 2, 3, 4, 5, 6]).reshape(-1,1) * pq.mV,
    ...       t_start=0*pq.s, sampling_rate=1000*pq.Hz)
    >>> zscore(a).as_quantity()
    [[-1.46385011]
     [-0.87831007]
     [-0.29277002]
     [ 0.29277002]
     [ 0.87831007]
     [ 1.46385011]] dimensionless

    Z-transform a single `neo.AnalogSignal` containing multiple signals.

    >>> b = neo.AnalogSignal(
    ...       np.transpose([[1, 2, 3, 4, 5, 6],
    ...                     [11, 12, 13, 14, 15, 16]]) * pq.mV,
    ...       t_start=0*pq.s, sampling_rate=1000*pq.Hz)
    >>> zscore(b).as_quantity()
    [[-1.46385011 -1.46385011]
     [-0.87831007 -0.87831007]
     [-0.29277002 -0.29277002]
     [ 0.29277002  0.29277002]
     [ 0.87831007  0.87831007]
     [ 1.46385011  1.46385011]] dimensionless

    Z-transform a list of `neo.AnalogSignal`, each one containing more than
    one signal:

    >>> c = neo.AnalogSignal(
    ...       np.transpose([[21, 22, 23, 24, 25, 26],
    ...                     [31, 32, 33, 34, 35, 36]]) * pq.mV,
    ...       t_start=0*pq.s, sampling_rate=1000*pq.Hz)
    >>> zscore([b, c])
    [<AnalogSignal(array([[-1.11669108, -1.08361877],
       [-1.0672076 , -1.04878252],
       [-1.01772411, -1.01394628],
       [-0.96824063, -0.97911003],
       [-0.91875714, -0.94427378],
       [-0.86927366, -0.90943753]]) * dimensionless, [0.0 s, 0.006 s],
       sampling rate: 1000.0 Hz)>,
       <AnalogSignal(array([[ 0.78170952,  0.84779261],
       [ 0.86621866,  0.90728682],
       [ 0.9507278 ,  0.96678104],
       [ 1.03523694,  1.02627526],
       [ 1.11974608,  1.08576948],
       [ 1.20425521,  1.1452637 ]]) * dimensionless, [0.0 s, 0.006 s],
       sampling rate: 1000.0 Hz)>]

    """
    # Transform input to a list
    if isinstance(signal, neo.AnalogSignal):
        signal = [signal]
    check_neo_consistency(signal, object_type=neo.AnalogSignal)

    # Calculate mean and standard deviation vectors
    online = VarianceOnline(batch_mode=True)
    for sig in signal:
        online.update(sig.magnitude)
    mean, std = online.get_mean_std(unbiased=False)

    signal_ztransformed = []
    for sig in signal:
        # Perform inplace operation only if array is of dtype float.
        # Otherwise, raise an error.
        if inplace and not np.issubdtype(np.float, sig.dtype):
            raise ValueError(f"Cannot perform inplace operation as the "
                             f"signal dtype is not float. Source: {sig.name}")

        sig_normalized = sig.magnitude.astype(mean.dtype, copy=not inplace)
        sig_normalized -= mean

        # items where std is zero are already zero
        np.divide(sig_normalized, std, out=sig_normalized, where=std != 0)
<<<<<<< HEAD
        sig_dimless = neo.AnalogSignal(signal=sig_normalized,
                                       units=pq.dimensionless,
                                       dtype=sig_normalized.dtype,
                                       copy=False,
                                       t_start=sig.t_start,
                                       sampling_rate=sig.sampling_rate,
                                       name=sig.name,
                                       file_origin=sig.file_origin,
                                       description=sig.description,
                                       array_annotations=sig.array_annotations,
                                       **sig.annotations)
=======

        if inplace:
            # Replace unit in the original array by dimensionless
            sig._dimensionality = pq.dimensionless.dimensionality
            sig_dimless = sig
        else:
            # Create new object
            sig_dimless = sig.duplicate_with_new_data(sig_normalized,
                                                      units=pq.dimensionless)
            # todo use flag once is fixed
            #      https://github.com/NeuralEnsemble/python-neo/issues/752
            sig_dimless.array_annotate(**sig.array_annotations)

>>>>>>> 0df45812
        signal_ztransformed.append(sig_dimless)

    # Return single object, or list of objects
    if len(signal_ztransformed) == 1:
        signal_ztransformed = signal_ztransformed[0]
    return signal_ztransformed


@deprecated_alias(ch_pairs='channel_pairs', nlags='n_lags',
                  env='hilbert_envelope')
def cross_correlation_function(signal, channel_pairs, hilbert_envelope=False,
                               n_lags=None, scaleopt='unbiased'):
    r"""
    Computes an estimator of the cross-correlation function
    :cite:`signal-Stoica2005`.

    .. math::

             R(\tau) = \frac{1}{N-|k|} R'(\tau) \\

    where :math:`R'(\tau) = \left<x(t)y(t+\tau)\right>` in a pairwise
    manner, i.e.:

    `signal[channel_pairs[0,0]]` vs `signal[channel_pairs[0,1]]`,

    `signal[channel_pairs[1,0]]` vs `signal[channel_pairs[1,1]]`,

    and so on.

    The input time series are z-scored beforehand. `scaleopt` controls the
    choice of :math:`R_{xy}(\tau)` normalizer. Alternatively, returns the
    Hilbert envelope of :math:`R_{xy}(\tau)`, which is useful to determine the
    correlation length of oscillatory signals.

    Parameters
    ----------
    signal : (nt, nch) neo.AnalogSignal
        Signal with `nt` number of samples that contains `nch` LFP channels.
    channel_pairs : list or (n, 2) np.ndarray
        List with `n` channel pairs for which to compute cross-correlation.
        Each element of the list must contain 2 channel indices.
        If `np.ndarray`, the second axis must have dimension 2.
    hilbert_envelope : bool, optional
        If True, returns the Hilbert envelope of cross-correlation function
        result.
        Default: False
    n_lags : int, optional
        Defines the number of lags for cross-correlation function. If a `float`
        is passed, it will be rounded to the nearest integer. Number of
        samples of output is `2*n_lags+1`.
        If None, the number of samples of the output is equal to the number of
        samples of the input signal (namely `nt`).
        Default: None
    scaleopt : {'none', 'biased', 'unbiased', 'normalized', 'coeff'}, optional
        Normalization option, equivalent to matlab `xcorr(..., scaleopt)`.
        Specified as one of the following.

        * 'none': raw, unscaled cross-correlation

        .. math::
            R_{xy}(\tau)

        * 'biased': biased estimate of the cross-correlation:

        .. math::
            R_{xy,biased}(\tau) = \frac{1}{N} R_{xy}(\tau)

        * 'unbiased': unbiased estimate of the cross-correlation:

        .. math::
            R_{xy,unbiased}(\tau) = \frac{1}{N-\tau} R_{xy}(\tau)

        * 'normalized' or 'coeff': normalizes the sequence so that the
          autocorrelations at zero lag equal 1:

        .. math::
            R_{xy,coeff}(\tau) = \frac{1}{\sqrt{R_{xx}(0) R_{yy}(0)}}
                                 R_{xy}(\tau)

        Default: 'unbiased'

    Returns
    -------
    cross_corr : neo.AnalogSignal
        Shape: `[2*n_lags+1, n]`
        Pairwise cross-correlation functions for channel pairs given by
        `channel_pairs`. If `hilbert_envelope` is True, the output is the
        Hilbert envelope of the pairwise cross-correlation function. This is
        helpful to compute the correlation length for oscillating
        cross-correlation functions.

    Raises
    ------
    ValueError
        If input `signal` is not a `neo.AnalogSignal`.

        If `channel_pairs` is not a list of channel pair indices with shape
        `(n,2)`.

        If `hilbert_envelope` is not a boolean.

        If `n_lags` is not a positive integer.

        If `scaleopt` is not one of the predefined above keywords.

    Examples
    --------
    >>> import neo
    >>> import quantities as pq
    >>> import matplotlib.pyplot as plt
    >>> from elephant.signal_processing import cross_correlation_function
    >>> dt = 0.02
    >>> N = 2018
    >>> f = 0.5
    >>> t = np.arange(N)*dt
    >>> x = np.zeros((N,2))
    >>> x[:,0] = 0.2 * np.sin(2.*np.pi*f*t)
    >>> x[:,1] = 5.3 * np.cos(2.*np.pi*f*t)

    Generate neo.AnalogSignals from x and find cross-correlation

    >>> signal = neo.AnalogSignal(x, units='mV', t_start=0.*pq.ms,
    >>>     sampling_rate=1/dt*pq.Hz, dtype=float)
    >>> rho = cross_correlation_function(signal, [0,1], n_lags=150)
    >>> env = cross_correlation_function(signal, [0,1], n_lags=150,
    ...     hilbert_envelope=True)
    ...
    >>> plt.plot(rho.times, rho)
    >>> plt.plot(env.times, env) # should be equal to one
    >>> plt.show()

    """

    # Make channel_pairs a 2D array
    pairs = np.asarray(channel_pairs)
    if pairs.ndim == 1:
        pairs = np.expand_dims(pairs, axis=0)

    # Check input
    if not isinstance(signal, neo.AnalogSignal):
        raise ValueError('Input signal must be of type neo.AnalogSignal')
    if pairs.shape[1] != 2:
        raise ValueError("'channel_pairs' is not a list of channel pair "
                         "indices. Cannot define pairs for cross-correlation.")
    if not isinstance(hilbert_envelope, bool):
        raise ValueError("'hilbert_envelope' must be a boolean value")
    if n_lags is not None:
        if not isinstance(n_lags, int) or n_lags <= 0:
            raise ValueError('n_lags must be a non-negative integer')

    # z-score analog signal and store channel time series in different arrays
    # Cross-correlation will be calculated between xsig and ysig
    z_transformed = signal.magnitude - signal.magnitude.mean(axis=0)
    z_transformed = np.divide(z_transformed, signal.magnitude.std(axis=0),
                              out=z_transformed,
                              where=z_transformed != 0)
    # transpose (nch, xy, nt) -> (xy, nt, nch)
    xsig, ysig = np.transpose(z_transformed.T[pairs], (1, 2, 0))

    # Define vector of lags tau
    nt, nch = xsig.shape
    tau = np.arange(nt) - nt // 2

    # Calculate cross-correlation by taking Fourier transform of signal,
    # multiply in Fourier space, and transform back. Correct for bias due
    # to zero-padding
    xcorr = scipy.signal.fftconvolve(xsig, ysig[::-1], mode='same', axes=0)
    if scaleopt == 'biased':
        xcorr /= nt
    elif scaleopt == 'unbiased':
        normalizer = np.expand_dims(nt - np.abs(tau), axis=1)
        xcorr /= normalizer
    elif scaleopt in ('normalized', 'coeff'):
        normalizer = np.sqrt((xsig ** 2).sum(axis=0) * (ysig ** 2).sum(axis=0))
        xcorr /= normalizer
    elif scaleopt != 'none':
        raise ValueError("Invalid scaleopt mode: '{}'".format(scaleopt))

    # Calculate envelope of cross-correlation function with Hilbert transform.
    # This is useful for transient oscillatory signals.
    if hilbert_envelope:
        xcorr = np.abs(scipy.signal.hilbert(xcorr, axis=0))

    # Cut off lags outside the desired range
    if n_lags is not None:
        tau0 = np.argwhere(tau == 0).item()
        xcorr = xcorr[tau0 - n_lags: tau0 + n_lags + 1, :]

    # Return neo.AnalogSignal
    cross_corr = neo.AnalogSignal(xcorr,
                                  units='',
                                  t_start=tau[0] * signal.sampling_period,
                                  t_stop=tau[-1] * signal.sampling_period,
                                  sampling_rate=signal.sampling_rate,
                                  dtype=float)
    return cross_corr


@deprecated_alias(highpass_freq='highpass_frequency',
                  lowpass_freq='lowpass_frequency',
                  fs='sampling_frequency')
def butter(signal, highpass_frequency=None, lowpass_frequency=None, order=4,
           filter_function='filtfilt', sampling_frequency=1.0, axis=-1):
    """
    Butterworth filtering function for `neo.AnalogSignal`.

    Filter type is determined according to how values of `highpass_frequency`
    and `lowpass_frequency` are given (see "Parameters" section for details).

    Parameters
    ----------
    signal : neo.AnalogSignal or pq.Quantity or np.ndarray
        Time series data to be filtered.
        If `pq.Quantity` or `np.ndarray`, the sampling frequency should be
        given through the keyword argument `fs`.
    highpass_frequency : pq.Quantity of float, optional
        High-pass cut-off frequency. If `float`, the given value is taken as
        frequency in Hz.
        Default: None
    lowpass_frequency : pq.Quantity or float, optional
        Low-pass cut-off frequency. If `float`, the given value is taken as
        frequency in Hz.
        Filter type is determined depending on the values of
        `lowpass_frequency` and `highpass_frequency`:

        * `highpass_frequency` only (`lowpass_frequency` is None):
        highpass filter

        * `lowpass_frequency` only (`highpass_frequency` is None):
        lowpass filter

        * `highpass_frequency` < `lowpass_frequency`: bandpass filter

        * `highpass_frequency` > `lowpass_frequency`: bandstop filter

        Default: None
    order : int, optional
        Order of the Butterworth filter.
        Default: 4
    filter_function : {'filtfilt', 'lfilter', 'sosfiltfilt'}, optional
        Filtering function to be used. Available filters:

        * 'filtfilt': `scipy.signal.filtfilt`;

        * 'lfilter': `scipy.signal.lfilter`;

        * 'sosfiltfilt': `scipy.signal.sosfiltfilt`.

        In most applications 'filtfilt' should be used, because it doesn't
        bring about phase shift due to filtering. For numerically stable
        filtering, in particular higher order filters, use 'sosfiltfilt'
        (see https://github.com/NeuralEnsemble/elephant/issues/220).
        Default: 'filtfilt'
    sampling_frequency : pq.Quantity or float, optional
        The sampling frequency of the input time series. When given as
        `float`, its value is taken as frequency in Hz. When `signal` is given
        as `neo.AnalogSignal`, its attribute is used to specify the sampling
        frequency and this parameter is ignored.
        Default: 1.0
    axis : int, optional
        Axis along which filter is applied.
        Default: last axis (-1)

    Returns
    -------
    filtered_signal : neo.AnalogSignal or pq.Quantity or np.ndarray
        Filtered input data. The shape and type is identical to those of the
        input `signal`.

    Raises
    ------
    ValueError
        If `filter_function` is not one of 'lfilter', 'filtfilt',
        or 'sosfiltfilt'.

        If both `highpass_frequency` and `lowpass_frequency` are None.

    Examples
    --------
    >>> import neo
    >>> import numpy as np
    >>> import quantities as pq
    >>> from elephant.signal_processing import butter
    >>> noise = neo.AnalogSignal(np.random.normal(size=5000),
    ...     sampling_rate=1000 * pq.Hz, units='mV')
    >>> filtered_noise = butter(noise, highpass_frequency=250.0 * pq.Hz)
    >>> filtered_noise
    AnalogSignal with 1 channels of length 5000; units mV; datatype float64
    sampling rate: 1000.0 Hz
    time: 0.0 s to 5.0 s

    Let's check that the normal noise power spectrum at zero frequency is close
    to zero.

    >>> from elephant.spectral import welch_psd
    >>> freq, psd = welch_psd(filtered_noise, fs=1000.0)
    >>> psd.shape
    (1, 556)
    >>> freq[0], psd[0, 0]
    (array(0.) * Hz, array(7.21464674e-08) * mV**2/Hz)

    """
    available_filters = 'lfilter', 'filtfilt', 'sosfiltfilt'
    if filter_function not in available_filters:
        raise ValueError("Invalid `filter_function`: {filter_function}. "
                         "Available filters: {available_filters}".format(
                             filter_function=filter_function,
                             available_filters=available_filters))
    # design filter
    if hasattr(signal, 'sampling_rate'):
        sampling_frequency = signal.sampling_rate.rescale(pq.Hz).magnitude
    if isinstance(highpass_frequency, pq.quantity.Quantity):
        highpass_frequency = highpass_frequency.rescale(pq.Hz).magnitude
    if isinstance(lowpass_frequency, pq.quantity.Quantity):
        lowpass_frequency = lowpass_frequency.rescale(pq.Hz).magnitude
    Fn = sampling_frequency / 2.
    # filter type is determined according to the values of cut-off
    # frequencies
    if lowpass_frequency and highpass_frequency:
        if highpass_frequency < lowpass_frequency:
            Wn = (highpass_frequency / Fn, lowpass_frequency / Fn)
            btype = 'bandpass'
        else:
            Wn = (lowpass_frequency / Fn, highpass_frequency / Fn)
            btype = 'bandstop'
    elif lowpass_frequency:
        Wn = lowpass_frequency / Fn
        btype = 'lowpass'
    elif highpass_frequency:
        Wn = highpass_frequency / Fn
        btype = 'highpass'
    else:
        raise ValueError(
            "Either highpass_frequency or lowpass_frequency must be given"
        )
    if filter_function == 'sosfiltfilt':
        output = 'sos'
    else:
        output = 'ba'
    designed_filter = scipy.signal.butter(order, Wn, btype=btype,
                                          output=output)

    # When the input is AnalogSignal, the axis for time index (i.e. the
    # first axis) needs to be rolled to the last
    data = np.asarray(signal)
    if isinstance(signal, neo.AnalogSignal):
        data = np.rollaxis(data, 0, len(data.shape))

    # apply filter
    if filter_function == 'lfilter':
        b, a = designed_filter
        filtered_data = scipy.signal.lfilter(b=b, a=a, x=data, axis=axis)
    elif filter_function == 'filtfilt':
        b, a = designed_filter
        filtered_data = scipy.signal.filtfilt(b=b, a=a, x=data, axis=axis)
    else:
        filtered_data = scipy.signal.sosfiltfilt(sos=designed_filter,
                                                 x=data, axis=axis)

    if isinstance(signal, neo.AnalogSignal):
        filtered_data = np.rollaxis(filtered_data, -1, 0)
        signal_out = signal.duplicate_with_new_data(filtered_data)
        # todo use flag once is fixed
        #      https://github.com/NeuralEnsemble/python-neo/issues/752
        signal_out.array_annotate(**signal.array_annotations)
        return signal_out
    if isinstance(signal, pq.quantity.Quantity):
        return filtered_data * signal.units

    return filtered_data


@deprecated_alias(nco='n_cycles', freq='frequency', fs='sampling_frequency')
def wavelet_transform(signal, frequency, n_cycles=6.0, sampling_frequency=1.0,
                      zero_padding=True):
    r"""
    Compute the wavelet transform of a given signal with Morlet mother
    wavelet. The parametrization of the wavelet is based on
    :cite:`signal-Le2001_83`.

    Parameters
    ----------
    signal : (Nt, Nch) neo.AnalogSignal or np.ndarray or list
        Time series data to be wavelet-transformed. When multi-dimensional
        `np.ndarray` or list is given, the time axis must be the last
        dimension. If `neo.AnalogSignal`, `Nt` is the number of time points
        and `Nch` is the number of channels.
    frequency : float or list of float
        Center frequency of the Morlet wavelet in Hz. Multiple center
        frequencies can be given as a list, in which case the function
        computes the wavelet transforms for all the given frequencies at once.
    n_cycles : float, optional
        Size of the mother wavelet (approximate number of oscillation cycles
        within a wavelet). Corresponds to :math:`nco` in
        :cite:`signal-Le2001_83`. A larger `n_cycles` value leads to a higher
        frequency resolution and a lower temporal resolution, and vice versa.
        Typically used values are in a range of 3–8, but one should be cautious
        when using a value smaller than ~ 6, in which case the admissibility of
        the wavelet is not ensured :cite:`signal-Farge1992_395`.
        Default: 6.0
    sampling_frequency : float, optional
        Sampling rate of the input data in Hz.
        When `signal` is given as a `neo.AnalogSignal`, the sampling frequency
        is taken from its attribute and this parameter is ignored.
        Default: 1.0
    zero_padding : bool, optional
        Specifies whether the data length is extended to the least power of
        2 greater than the original length, by padding zeros to the tail, for
        speeding up the computation.
        If True, the extended part is cut out from the final result before
        returned, so that the output has the same length as the input.
        Default: True

    Returns
    -------
    signal_wt : np.ndarray
        Wavelet transform of the input data. When `frequency` was given as a
        list, the way how the wavelet transforms for different frequencies are
        returned depends on the input type:

        * when the input was a `neo.AnalogSignal`, the returned array has
          shape (`Nt`, `Nch`, `Nf`), where `Nf` = `len(freq)`, such that the
          last dimension indexes the frequencies;

        * when the input was a `np.ndarray` or list of shape
          (`a`, `b`, ..., `c`, `Nt`), the returned array has a shape
          (`a`, `b`, ..., `c`, `Nf`, `Nt`), such that the second last
          dimension indexes the frequencies.

        To summarize, `signal_wt.ndim` = `signal.ndim` + 1, with the
        additional dimension in the last axis (for `neo.AnalogSignal` input)
        or the second last axis (`np.ndarray` or list input) indexing the
        frequencies.

    Raises
    ------
    ValueError
        If `frequency` (or one of the values in `frequency` when it is a list)
        is greater than the half of `sampling_frequency`.

        If `n_cycles` is not positive.

    Notes
    -----
    `n_cycles` is related to the wavelet number :math:`w` as
    :math:`w \sim 2 \pi \frac{n_{\text{cycles}}}{6}` as defined in
    :cite:`signal-Le2001_83`.

    Examples
    --------
    >>> import neo
    >>> import numpy as np
    >>> import quantities as pq
    >>> from elephant.signal_processing import wavelet_transform
    >>> noise = neo.AnalogSignal(np.random.normal(size=7),
    ...     sampling_rate=11 * pq.Hz, units='mV')

    The wavelet frequency must be less than the half of the sampling rate;
    picking at 5 Hz.

    >>> wavelet_transform(noise, frequency=5)
    array([[-1.00890049+3.003473j  ],
       [-1.43664254-2.8389273j ],
       [ 3.02499511+0.96534578j],
       [-2.79543976+1.4581079j ],
       [ 0.94387304-2.98159518j],
       [ 1.41476471+2.77389985j],
       [-2.95996766-0.9872236j ]])

    """
    def _morlet_wavelet_ft(freq, n_cycles, fs, n):
        # Generate the Fourier transform of Morlet wavelet as defined
        # in Le van Quyen et al. J Neurosci Meth 111:83-98 (2001).
        sigma = n_cycles / (6. * freq)
        freqs = np.fft.fftfreq(n, 1.0 / fs)
        heaviside = np.array(freqs > 0., dtype=np.float)
        ft_real = np.sqrt(2 * np.pi * freq) * sigma * np.exp(
            -2 * (np.pi * sigma * (freqs - freq)) ** 2) * heaviside * fs
        ft_imag = np.zeros_like(ft_real)
        return ft_real + 1.0j * ft_imag

    data = np.asarray(signal)
    # When the input is AnalogSignal, the axis for time index (i.e. the
    # first axis) needs to be rolled to the last
    if isinstance(signal, neo.AnalogSignal):
        data = np.rollaxis(data, 0, data.ndim)

    # When the input is AnalogSignal, use its attribute to specify the
    # sampling frequency
    if hasattr(signal, 'sampling_rate'):
        sampling_frequency = signal.sampling_rate
    if isinstance(sampling_frequency, pq.quantity.Quantity):
        sampling_frequency = sampling_frequency.rescale('Hz').magnitude

    if isinstance(frequency, (list, tuple, np.ndarray)):
        freqs = np.asarray(frequency)
    else:
        freqs = np.array([frequency, ])
    if isinstance(freqs[0], pq.quantity.Quantity):
        freqs = [f.rescale('Hz').magnitude for f in freqs]

    # check whether the given central frequencies are less than the
    # Nyquist frequency of the signal
    if np.any(freqs >= sampling_frequency / 2):
        raise ValueError("'frequency' elements must be less than the half of "
                         "the 'sampling_frequency' ({}) Hz"
                         .format(sampling_frequency))

    # check if n_cycles is positive
    if n_cycles <= 0:
        raise ValueError("`n_cycles` must be positive")

    n_orig = data.shape[-1]
    if zero_padding:
        n = 2 ** (int(np.log2(n_orig)) + 1)
    else:
        n = n_orig

    # generate Morlet wavelets (in the frequency domain)
    wavelet_fts = np.empty([len(freqs), n], dtype=np.complex)
    for i, f in enumerate(freqs):
        wavelet_fts[i] = _morlet_wavelet_ft(f, n_cycles, sampling_frequency, n)

    # perform wavelet transform by convoluting the signal with the wavelets
    if data.ndim == 1:
        data = np.expand_dims(data, 0)
    data = np.expand_dims(data, data.ndim - 1)
    data = np.fft.ifft(np.fft.fft(data, n) * wavelet_fts)
    signal_wt = data[..., 0:n_orig]

    # reshape the result array according to the input
    if isinstance(signal, neo.AnalogSignal):
        signal_wt = np.rollaxis(signal_wt, -1)
        if not isinstance(frequency, (list, tuple, np.ndarray)):
            signal_wt = signal_wt[..., 0]
    else:
        if signal.ndim == 1:
            signal_wt = signal_wt[0]
        if not isinstance(frequency, (list, tuple, np.ndarray)):
            signal_wt = signal_wt[..., 0, :]

    return signal_wt


@deprecated_alias(N='padding')
def hilbert(signal, padding='nextpow'):
    """
    Apply a Hilbert transform to a `neo.AnalogSignal` object in order to
    obtain its (complex) analytic signal.

    The time series of the instantaneous angle and amplitude can be obtained
    as the angle (`np.angle` function) and absolute value (`np.abs` function)
    of the complex analytic signal, respectively.

    By default, the function will zero-pad the signal to a length
    corresponding to the next higher power of 2. This will provide higher
    computational efficiency at the expense of memory. In addition, this
    circumvents a situation where, for some specific choices of the length of
    the input, `scipy.signal.hilbert` function will not terminate.

    Parameters
    ----------
    signal : neo.AnalogSignal
        Signal(s) to transform.
    padding : int, {'none', 'nextpow'}, or None, optional
        Defines whether the signal is zero-padded.
        The `padding` argument corresponds to `N` in
        `scipy.signal.hilbert(signal, N=padding)` function.
        If 'none' or None, no padding.
        If 'nextpow', zero-pad to the next length that is a power of 2.
        If it is an `int`, directly specify the length to zero-pad to
        (indicates the number of Fourier components).
        Default: 'nextpow'

    Returns
    -------
    neo.AnalogSignal
        Contains the complex analytic signal(s) corresponding to the input
        `signal`. The unit of the returned `neo.AnalogSignal` is
        dimensionless.

    Raises
    ------
    ValueError:
        If `padding` is not an integer or neither 'nextpow' nor 'none' (None).

    Examples
    --------
    Create a sine signal at 5 Hz with increasing amplitude and calculate the
    instantaneous phases:

    >>> import neo
    >>> import numpy as np
    >>> import quantities as pq
    >>> import matplotlib.pyplot as plt
    >>> from elephant.signal_processing import hilbert
    >>> t = np.arange(0, 5000) * pq.ms
    >>> f = 5. * pq.Hz
    >>> a = neo.AnalogSignal(
    ...       np.array(
    ...           (1 + t.magnitude / t[-1].magnitude) * np.sin(
    ...               2. * np.pi * f * t.rescale(pq.s))).reshape(
    ...                   (-1,1)) * pq.mV,
    ...       t_start=0*pq.s,
    ...       sampling_rate=1000*pq.Hz)
    ...
    >>> analytic_signal = hilbert(a, padding='nextpow')
    >>> angles = np.angle(analytic_signal)
    >>> amplitudes = np.abs(analytic_signal)
    >>> print(angles)
    [[-1.57079633]
     [-1.51334228]
     [-1.46047675]
     ...,
     [-1.73112977]
     [-1.68211683]
     [-1.62879501]]
    >>> plt.plot(t, angles)

    """
    # Length of input signals
    n_org = signal.shape[0]

    # Right-pad signal to desired length using the signal itself
    if isinstance(padding, int):
        # User defined padding
        n = padding
    elif padding == 'nextpow':
        # To speed up calculation of the Hilbert transform, make sure we change
        # the signal to be of a length that is a power of two. Failure to do so
        # results in computations of certain signal lengths to not finish (or
        # finish in absurd time). This might be a bug in scipy (0.16), e.g.,
        # the following code will not terminate for this value of k:
        #
        # import numpy
        # import scipy.signal
        # k=679346
        # t = np.arange(0, k) / 1000.
        # a = (1 + t / t[-1]) * np.sin(2 * np.pi * 5 * t)
        # analytic_signal = scipy.signal.hilbert(a)
        #
        # For this reason, nextpow is the default setting for now.

        n = 2 ** (int(np.log2(n_org - 1)) + 1)
    elif padding == 'none' or padding is None:
        # No padding
        n = n_org
    else:
        raise ValueError("Invalid padding '{}'.".format(padding))

    output = signal.duplicate_with_new_data(
        scipy.signal.hilbert(signal.magnitude, N=n, axis=0)[:n_org])
    # todo use flag once is fixed
    #      https://github.com/NeuralEnsemble/python-neo/issues/752
    output.array_annotate(**signal.array_annotations)
    return output / output.units


def rauc(signal, baseline=None, bin_duration=None, t_start=None, t_stop=None):
    """
    Calculate the rectified area under the curve (RAUC) for a
    `neo.AnalogSignal`.

    The signal is optionally divided into bins with duration `bin_duration`,
    and the rectified signal (absolute value) is integrated within each bin to
    find the area under the curve. The mean or median of the signal or an
    arbitrary baseline may optionally be subtracted before rectification.

    Parameters
    ----------
    signal : neo.AnalogSignal
        The signal to integrate. If `signal` contains more than one channel,
        each is integrated separately.
    baseline : pq.Quantity or {'mean', 'median'}, optional
        A factor to subtract from the signal before rectification.
        If 'mean', the mean value of the entire `signal` is subtracted on a
        channel-by-channel basis.
        If 'median', the median value of the entire `signal` is subtracted on
        a channel-by-channel basis.
        Default: None
    bin_duration : pq.Quantity, optional
        The length of time that each integration should span.
        If None, there will be only one bin spanning the entire signal
        duration.
        If `bin_duration` does not divide evenly into the signal duration, the
        end of the signal is padded with zeros to accomodate the final,
        overextending bin.
        Default: None
    t_start : pq.Quantity, optional
        Time to start the algorithm.
        If None, starts at the beginning of `signal`.
        Default: None
    t_stop : pq.Quantity, optional
        Time to end the algorithm.
        If None, ends at the last time of `signal`.
        The signal is cropped using `signal.time_slice(t_start, t_stop)` after
        baseline removal. Useful if you want the RAUC for a short section of
        the signal but want the mean or median calculation (`baseline`='mean'
        or `baseline`='median') to use the entire signal for better baseline
        estimation.
        Default: None

    Returns
    -------
    pq.Quantity or neo.AnalogSignal
        If the number of bins is 1, the returned object is a scalar or
        vector `pq.Quantity` containing a single RAUC value for each channel.
        Otherwise, the returned object is a `neo.AnalogSignal` containing the
        RAUC(s) for each bin stored as a sample, with times corresponding to
        the center of each bin. The output signal will have the same number
        of channels as the input signal.

    Raises
    ------
    ValueError
        If `signal` is not `neo.AnalogSignal`.

        If `bin_duration` is not None or `pq.Quantity`.

        If `baseline` is not None, 'mean', 'median', or `pq.Quantity`.

    See Also
    --------
    neo.AnalogSignal.time_slice : how `t_start` and `t_stop` are used

    Examples
    --------
    >>> import neo
    >>> import numpy as np
    >>> import quantities as pq
    >>> from elephant.signal_processing import rauc
    >>> signal = neo.AnalogSignal(np.arange(10), sampling_rate=20 * pq.Hz,
    ...     units='mV')
    >>> rauc(signal)
    array(2.025) * mV/Hz

    """

    if not isinstance(signal, neo.AnalogSignal):
        raise ValueError('Input signal is not a neo.AnalogSignal!')

    if baseline is None:
        pass
    elif baseline == 'mean':
        # subtract mean from each channel
        signal = signal - signal.mean(axis=0)
    elif baseline == 'median':
        # subtract median from each channel
        signal = signal - np.median(signal.as_quantity(), axis=0)
    elif isinstance(baseline, pq.Quantity):
        # subtract arbitrary baseline
        signal = signal - baseline
    else:
        raise ValueError("baseline must be either None, 'mean', 'median', or "
                         "a Quantity. Got {}".format(baseline))

    # slice the signal after subtracting baseline
    signal = signal.time_slice(t_start, t_stop)

    if bin_duration is not None:
        # from bin duration, determine samples per bin and number of bins
        if isinstance(bin_duration, pq.Quantity):
            samples_per_bin = int(
                np.round(
                    bin_duration.rescale('s') /
                    signal.sampling_period.rescale('s')))
            n_bins = int(np.ceil(signal.shape[0] / samples_per_bin))
        else:
            raise ValueError("bin_duration must be a Quantity. Got {}".format(
                bin_duration))
    else:
        # all samples in one bin
        samples_per_bin = signal.shape[0]
        n_bins = 1

    # store the actual bin duration
    bin_duration = samples_per_bin * signal.sampling_period

    # reshape into equal size bins, padding the end with zeros if necessary
    n_channels = signal.shape[1]
    sig_binned = signal.as_quantity().copy()
    sig_binned.resize(n_bins * samples_per_bin, n_channels, refcheck=False)
    sig_binned = sig_binned.reshape(n_bins, samples_per_bin, n_channels)

    # rectify and integrate over each bin
    rauc = np.trapz(np.abs(sig_binned), dx=signal.sampling_period, axis=1)

    if n_bins == 1:
        # return a single value for each channel
        return rauc.squeeze()

    # return an AnalogSignal with times corresponding to center of each bin
    t_start = signal.t_start.rescale(bin_duration.units) + bin_duration / 2
    rauc_sig = neo.AnalogSignal(rauc, t_start=t_start,
                                sampling_period=bin_duration)
    return rauc_sig


def derivative(signal):
    """
    Calculate the derivative of a `neo.AnalogSignal`.

    Parameters
    ----------
    signal : neo.AnalogSignal
        The signal to differentiate. If `signal` contains more than one
        channel, each is differentiated separately.

    Returns
    -------
    derivative_sig : neo.AnalogSignal
        The returned object is a `neo.AnalogSignal` containing the differences
        between each successive sample value of the input signal divided by
        the sampling period. Times are centered between the successive samples
        of the input. The output signal will have the same number of channels
        as the input signal.

    Raises
    ------
    TypeError
        If `signal` is not a `neo.AnalogSignal`.

    Examples
    --------
    >>> import neo
    >>> import numpy as np
    >>> import quantities as pq
    >>> from elephant.signal_processing import derivative
    >>> signal = neo.AnalogSignal([0, 3, 4, 11, -1], sampling_rate=1 * pq.Hz,
    ...     units='mV')
    >>> print(derivative(signal))
    [[  3.]
     [  1.]
     [  7.]
     [-12.]] mV*Hz
    """

    if not isinstance(signal, neo.AnalogSignal):
        raise TypeError('Input signal is not a neo.AnalogSignal!')

    derivative_sig = neo.AnalogSignal(
        np.diff(signal.as_quantity(), axis=0) / signal.sampling_period,
        t_start=signal.t_start + signal.sampling_period / 2,
        sampling_period=signal.sampling_period)

    return derivative_sig<|MERGE_RESOLUTION|>--- conflicted
+++ resolved
@@ -69,15 +69,8 @@
     inplace : bool, optional
         If True, the contents of the input `signal` is replaced by the
         z-transformed signal, if possible, i.e when the signal type is float.
-<<<<<<< HEAD
-        If False, a copy of the original `signal` is returned. In either case,
-        the units of the input `signal` are not changed and, therefore, a new
-        `AnalogSignal` with dimensionless units is always returned because
-        it's not possible to modify the units of an `AnalogSignal` in-place.
-=======
         If the signal type is not float, an error is raised.
         If False, a copy of the original `signal` is returned.
->>>>>>> 0df45812
         Default: True
 
     Returns
@@ -183,19 +176,6 @@
 
         # items where std is zero are already zero
         np.divide(sig_normalized, std, out=sig_normalized, where=std != 0)
-<<<<<<< HEAD
-        sig_dimless = neo.AnalogSignal(signal=sig_normalized,
-                                       units=pq.dimensionless,
-                                       dtype=sig_normalized.dtype,
-                                       copy=False,
-                                       t_start=sig.t_start,
-                                       sampling_rate=sig.sampling_rate,
-                                       name=sig.name,
-                                       file_origin=sig.file_origin,
-                                       description=sig.description,
-                                       array_annotations=sig.array_annotations,
-                                       **sig.annotations)
-=======
 
         if inplace:
             # Replace unit in the original array by dimensionless
@@ -209,7 +189,6 @@
             #      https://github.com/NeuralEnsemble/python-neo/issues/752
             sig_dimless.array_annotate(**sig.array_annotations)
 
->>>>>>> 0df45812
         signal_ztransformed.append(sig_dimless)
 
     # Return single object, or list of objects
@@ -314,6 +293,12 @@
         If `n_lags` is not a positive integer.
 
         If `scaleopt` is not one of the predefined above keywords.
+
+    References
+    ----------
+    .. [1] Stoica, P., & Moses, R. (2005). Spectral Analysis of Signals.
+       Prentice Hall. Retrieved from http://user.it.uu.se/~ps/SAS-new.pdf,
+       Eq. 2.2.3.
 
     Examples
     --------
