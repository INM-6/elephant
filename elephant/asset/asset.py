# -*- coding: utf-8 -*-
"""
ASSET is a statistical method :cite:`asset-Torre16_e1004939` for the detection
of repeating sequences of synchronous spiking events in parallel spike trains.


ASSET analysis class object of finding patterns
-----------------------------------------------

.. autosummary::
    :toctree: _toctree/asset/

    ASSET


Patterns post-exploration
-------------------------

.. autosummary::
    :toctree: _toctree/asset/

    synchronous_events_intersection
    synchronous_events_difference
    synchronous_events_identical
    synchronous_events_no_overlap
    synchronous_events_contained_in
    synchronous_events_contains_all
    synchronous_events_overlap


Tutorial
--------

:doc:`View tutorial <../tutorials/asset>`

Run tutorial interactively:

.. image:: https://mybinder.org/badge.svg
   :target: https://mybinder.org/v2/gh/NeuralEnsemble/elephant/master
            ?filepath=doc/tutorials/asset.ipynb


Examples
--------
In this example we

  * simulate two noisy synfire chains;
  * shuffle the neurons to destroy visual appearance;
  * run ASSET analysis to recover the original neurons arrangement.

1. Simulate two noise synfire chains, shuffle the neurons to destroy the
   pattern visually, and store shuffled activations in neo.SpikeTrains.

   >>> import neo
   >>> import numpy as np
   >>> import quantities as pq
   >>> from pprint import pprint
   >>> np.random.seed(10)
   >>> spiketrain = np.linspace(0, 50, num=10)
   >>> np.random.shuffle(spiketrain)
   >>> spiketrains = np.c_[spiketrain, spiketrain + 100]
   >>> spiketrains += np.random.random_sample(spiketrains.shape) * 5
   >>> spiketrains = [neo.SpikeTrain(st, units='ms', t_stop=1 * pq.s)
   ...                for st in spiketrains]

2. Create `ASSET` class object that holds spike trains.

   `ASSET` requires at least one argument - a list of spike trains. If
   `spiketrains_y` is not provided, the same spike trains are used to build an
   intersection matrix with.

   >>> from elephant import asset
   >>> asset_obj = asset.ASSET(spiketrains, bin_size=3*pq.ms)

3. Build the intersection matrix `imat`:

   >>> imat = asset_obj.intersection_matrix()

4. Estimate the probability matrix `pmat`, using the analytical method:

   >>> pmat = asset_obj.probability_matrix_analytical(imat,
   ...                                                kernel_width=50*pq.ms)
   compute rates by boxcar-kernel convolution...
   compute the prob. that each neuron fires in each pair of bins...
   compute the probability matrix by Le Cam's approximation...
   substitute 0.5 to elements along the main diagonal...


5. Compute the joint probability matrix `jmat`, using a suitable filter:

   >>> jmat = asset_obj.joint_probability_matrix(pmat, filter_shape=(5, 1),
   ...                                           n_largest=3)

6. Create the masked version of the intersection matrix, `mmat`, from `pmat`
   and `jmat`:

   >>> mmat = asset_obj.mask_matrices([pmat, jmat], thresholds=.9)

7. Cluster significant elements of imat into diagonal structures:

   >>> cmat = asset_obj.cluster_matrix_entries(mmat, max_distance=11,
   ...                                         min_neighbors=3, stretch=5)

9. Extract sequences of synchronous events:

   >>> sses = asset_obj.extract_synchronous_events(cmat)

The ASSET found the following sequences of synchronous events:

>>> pprint(sses)
{1: {(36, 2): {5},
     (37, 4): {1},
     (40, 6): {4},
     (41, 7): {8},
     (43, 9): {2},
     (47, 14): {7},
     (48, 15): {0},
     (50, 17): {9}}}

To visualize them, refer to Viziphant documentation and an example plot
:func:`viziphant.asset.plot_synchronous_events`.

"""
from __future__ import division, print_function, unicode_literals

import math
import os
import subprocess
import sys
import tempfile
import warnings
from pathlib import Path

import neo
import numpy as np
import quantities as pq
import scipy.spatial
import scipy.stats
from sklearn.cluster import dbscan
from sklearn.metrics import pairwise_distances, pairwise_distances_chunked
from tqdm import trange, tqdm

import elephant.conversion as conv
from elephant import spike_train_surrogates
from elephant.utils import get_cuda_capability_major, get_opencl_capability
import logging

try:
    from mpi4py import MPI

    mpi_accelerated = True
    comm = MPI.COMM_WORLD
    size = comm.Get_size()
    rank = comm.Get_rank()
except ImportError:
    mpi_accelerated = False
    size = 1
    rank = 0


__all__ = [
    "ASSET",
    "synchronous_events_intersection",
    "synchronous_events_difference",
    "synchronous_events_identical",
    "synchronous_events_no_overlap",
    "synchronous_events_contained_in",
    "synchronous_events_contains_all",
    "synchronous_events_overlap"
]

# Create logger and set configuration
logger = logging.getLogger(__file__)
log_handler = logging.StreamHandler()
log_handler.setFormatter(logging.Formatter("[%(asctime)s] asset -"
                                           " %(levelname)s: %(message)s"))
logger.addHandler(log_handler)
logger.propagate = False

# =============================================================================
# Some Utility Functions to be dealt with in some way or another
# =============================================================================


def _signals_same_attribute(signals, attr_name):
    """
    Check whether a list of signals (`neo.AnalogSignal` or `neo.SpikeTrain`)
    have same attribute `attr_name`. If so, return that value. Otherwise,
    raise ValueError.

    Parameters
    ----------
    signals : list
        A list of signals (e.g. `neo.AnalogSignal` or `neo.SpikeTrain`) having
        attribute `attr_name`.

    Returns
    -------
    pq.Quantity
        The value of the common attribute `attr_name` of the list of signals.

    Raises
    ------
    ValueError
        If `signals` is an empty list.

        If `signals` have different `attr_name` attribute values.
    """
    if len(signals) == 0:
        raise ValueError('Empty signals list')
    attribute = getattr(signals[0], attr_name)
    for sig in signals[1:]:
        if getattr(sig, attr_name) != attribute:
            raise ValueError(
                "Signals have different '{}' values".format(attr_name))
    return attribute


def _quantities_almost_equal(x, y):
    """
    Returns True if two quantities are almost equal, i.e., if `x - y` is
    "very close to 0" (not larger than machine precision for floats).

    Parameters
    ----------
    x : pq.Quantity
        First Quantity to compare.
    y : pq.Quantity
        Second Quantity to compare. Must have same unit type as `x`, but not
        necessarily the same shape. Any shapes of `x` and `y` for which `x - y`
        can be calculated are permitted.

    Returns
    -------
    np.ndarray
        Array of `bool`, which is True at any position where `x - y` is almost
        zero.

    Notes
    -----
    Not the same as `numpy.testing.assert_allclose` (which does not work
    with Quantities) and `numpy.testing.assert_almost_equal` (which works only
    with decimals)
    """
    eps = np.finfo(float).eps
    relative_diff = (x - y).magnitude
    return np.all([-eps <= relative_diff, relative_diff <= eps], axis=0)


def _transactions(spiketrains, bin_size, t_start, t_stop, ids=None):
    """
    Transform parallel spike trains into a list of sublists, called
    transactions, each corresponding to a time bin and containing the list
    of spikes in `spiketrains` falling into that bin.

    To compute each transaction, the spike trains are binned (with adjacent
    exclusive binning) and clipped (i.e., spikes from the same train falling
    in the same bin are counted as one event). The list of spike IDs within
    each bin form the corresponding transaction.

    Parameters
    ----------
    spiketrains : list of neo.SpikeTrain or list of tuple
        A list of `neo.SpikeTrain` objects, or list of pairs
        (Train_ID, `neo.SpikeTrain`), where `Train_ID` can be any hashable
        object.
    bin_size : pq.Quantity
        Width of each time bin. Time is binned to determine synchrony.
    t_start : pq.Quantity
        The starting time. Only spikes occurring at times `t >= t_start` are
        considered. The first transaction contains spikes falling into the
        time segment `[t_start, t_start+bin_size]`.
        If None, takes the value of `spiketrain.t_start`, common for all
        input `spiketrains` (raises ValueError if it's not the case).
        Default: None
    t_stop : pq.Quantity
        The ending time. Only spikes occurring at times `t < t_stop` are
        considered.
        If None, takes the value of `spiketrain.t_stop`, common for all
        input `spiketrains` (raises ValueError if it's not the case).
        Default: None
    ids : list of int, optional
        List of spike train IDs.
        If None, the IDs `0` to `N-1` are used, where `N` is the number of
        input spike trains.
        Default: None

    Returns
    -------
    list of list
        A list of transactions, where each transaction corresponds to a time
        bin and represents the list of spike train IDs having a spike in that
        time bin.

    Raises
    ------
    TypeError
        If `spiketrains` is not a list of `neo.SpikeTrain` or a list of tuples
        (id, `neo.SpikeTrain`).
    """

    logger.debug("Finding transactions")
    
    if all(isinstance(st, neo.SpikeTrain) for st in spiketrains):
        trains = spiketrains
        if ids is None:
            ids = range(len(spiketrains))
    else:
        # (id, SpikeTrain) pairs
        try:
            ids, trains = zip(*spiketrains)
        except TypeError:
            raise TypeError('spiketrains must be either a list of ' +
                            'SpikeTrains or a list of (id, SpikeTrain) pairs')

    # Bin the spike trains and take for each of them the ids of filled bins
    binned = conv.BinnedSpikeTrain(
        trains, bin_size=bin_size, t_start=t_start, t_stop=t_stop)
    filled_bins = binned.spike_indices

    # Compute and return the transaction list
    return [[train_id for train_id, b in zip(ids, filled_bins)
             if bin_id in b] for bin_id in range(binned.n_bins)]


def _analog_signal_step_interp(signal, times):
    """
    Compute the step-wise interpolation of a signal at desired times.

    Given a signal (e.g. a `neo.AnalogSignal`) `s` taking values `s[t0]` and
    `s[t1]` at two consecutive time points `t0` and `t1` (`t0 < t1`), the value
    of the step-wise interpolation at time `t: t0 <= t < t1` is given by
    `s[t] = s[t0]`.

    Parameters
    ----------
    signal : neo.AnalogSignal
        The analog signal, containing the discretization of the function to
        interpolate.
    times : pq.Quantity
        A vector of time points at which the step interpolation is computed.

    Returns
    -------
    pq.Quantity
        Object with same shape of `times` and containing
        the values of the interpolated signal at the time points in `times`.
    """
    dt = signal.sampling_period

    # Compute the ids of the signal times to the left of each time in times
    time_ids = np.floor(
        ((times - signal.t_start) / dt).rescale(
            pq.dimensionless).magnitude).astype('i')

    return (signal.magnitude[time_ids] * signal.units).rescale(signal.units)


# =============================================================================
# HERE ASSET STARTS
# =============================================================================


def _stretched_metric_2d(x, y, stretch, ref_angle, working_memory=None,
                         mapped_array_file=None, verbose=False):
    r"""
    Given a list of points on the real plane, identified by their abscissa `x`
    and ordinate `y`, compute a stretched transformation of the Euclidean
    distance among each of them.

    The classical euclidean distance `d` between points `(x1, y1)` and
    `(x2, y2)`, i.e., :math:`\sqrt((x1-x2)^2 + (y1-y2)^2)`, is multiplied by a
    factor

    .. math::

            1 + (stretch - 1.) * \abs(\sin(ref_angle - \theta)),

    where :math:`\theta` is the angle between the points and the 45 degree
    direction (i.e., the line `y = x`).

    The stretching factor thus steadily varies between 1 (if the line
    connecting `(x1, y1)` and `(x2, y2)` has inclination `ref_angle`) and
    `stretch` (if that line has inclination `90 + ref_angle`).

    Parameters
    ----------
    x : (n,) np.ndarray
        Array of abscissas of all points among which to compute the distance.
    y : (n,) np.ndarray
        Array of ordinates of all points among which to compute the distance
        (same shape as `x`).
    stretch : float
        Maximum stretching factor, applied if the line connecting the points
        has inclination `90 + ref_angle`.
    ref_angle : float
        Reference angle in degrees (i.e., the inclination along which the
        stretching factor is 1).
    working_memory : int, optional
        The sought maximum memory in MiB for temporary distance matrix chunks.
        When None (default), no chunking is performed. This parameter is passed
        directly to `sklearn.metrics.pairwise_distances_chunked` function, and
        it has no influence on the outcome matrix. Instead, it controls the
        memory VS speed trade-off.
        Default: None
    mapped_array_file : file-like, optional
        Temporary file, that should be used to store the matrix  of stretched
        distances when chunking the computations. This is achieved  using
        `np.memmap`. If `working_memory` is None (no chunking), this parameter
        is ignored. This will not impact the results, but the  operations will
        be slower (than chunking and storing the final matrix  in a memory
        array). This option should be used when there is not enough memory to
        allocate the full stretched distance matrix needed before DBSCAN.
        Default: None
    verbose : bool, optional
        Display progress bars and log messages.
        Default: False

    Returns
    -------
    D : (n,n) np.ndarray
        Square matrix of distances between all pairs of points.

    Raises
    ------
    MemoryError
        If there is not enough memory to allocate the matrix to store the
        pairwise distances when using chunked computations.

    """
    alpha = np.deg2rad(ref_angle)  # reference angle in radians

    # Create the array of points (one per row) for which to compute the
    # stretched distance
    points = np.column_stack([x, y])

    x_array = np.expand_dims(x, axis=0)
    y_array = np.expand_dims(y, axis=0)

    def calculate_stretch_mat(theta_mat, D_mat):
        # Transform [-pi, pi] back to [-pi/2, pi/2]
        theta_mat[theta_mat < -np.pi / 2] += np.pi
        theta_mat[theta_mat > np.pi / 2] -= np.pi

        # Compute the matrix of stretching factors for each pair of points.
        # Equivalent to:
        #   stretch_mat = 1 + (stretch - 1.) * np.abs(np.sin(alpha - theta))
        _stretch_mat = np.subtract(alpha, theta_mat, out=theta_mat)
        _stretch_mat = np.sin(_stretch_mat, out=_stretch_mat)
        _stretch_mat = np.abs(_stretch_mat, out=_stretch_mat)
        _stretch_mat = np.multiply(stretch - 1, _stretch_mat, out=_stretch_mat)
        _stretch_mat = np.add(1, _stretch_mat, out=_stretch_mat)

        _stretch_mat = np.multiply(D_mat, _stretch_mat, out=_stretch_mat)

        return _stretch_mat

    if working_memory is None:
        if verbose:
            logger.info("Finding distances without chunking")

        # Compute the matrix D[i, j] of euclidean distances among points
        # i and j
        D = pairwise_distances(points)

        # Compute the angular coefficients of the line between each pair of
        # points

        # dX[i,j]: x difference between points i and j
        # dY[i,j]: y difference between points i and j
        dX = x_array.T - x_array
        dY = y_array.T - y_array

        # Compute the matrix Theta of angles between each pair of points
        theta = np.arctan2(dY, dX, dtype=np.float64)

        stretch_mat = calculate_stretch_mat(theta, D)
    else:
        start = 0

        # Depending on the memory size requested, check how many rows can be
        # processed per iteration. Mininum is 1. Working memory size is in MB.
        # Size is computed for a float32 matrix. The function
        # `pairwise_distances_chunked` returns half of the possible size.
        estimated_chunk = max(
            ((working_memory * 1024 * 1024) // (len(y) * 4)) // 2, 1)

        # The number of rows in a chunk cannot be larger than the maximum
        estimated_chunk = min(len(x), estimated_chunk)

        # Compute the number of iterations needed
        it_todo = len(x) // estimated_chunk

        # If size is not a multiple, an extra iteration with smaller size
        # is needed
        last_chunk = len(x) % estimated_chunk
        if last_chunk > 0:
            it_todo += 1
        if verbose:
            logger.info(f"Estimated chunk size: {estimated_chunk}; "
                        f"Dimension: ({len(x)}, {len(y)}), "
                        f"Number of chunked iterations: {it_todo}")

        # x and y sizes are the same
        if mapped_array_file is None:
            # Create the distance matrix in memory. Raise exception if
            # it is not possible due to insufficient memory.
            try:
                stretch_mat = np.empty((len(x), len(y)), dtype=np.float32)
            except MemoryError:
                required_size = (len(x) * len(y) * 4) / (1024 ** 3)
                raise MemoryError("Can't allocate array in memory. Specify "
                                  "a temporary disk file to map the array "
                                  "to the disk. Operations will be slower. "
                                  f"The required size is {required_size} GiB")

        else:
            # Using an array mapped to disk. Store in the file passed as
            # parameter
            if verbose:
                logger.info(f"Creating disk array at '{mapped_array_file.name}'.")

            stretch_mat = np.memmap(mapped_array_file, mode='w+',
                                    shape=(len(x), len(y)),
                                    dtype=np.float32)

            # Buffer to store the computations per iteration, to avoid
            # writing to the file after every single operation
            chunk_mat = np.empty((estimated_chunk, len(y)), dtype=np.float32)

        for D_chunk in tqdm(
                pairwise_distances_chunked(points,
                                           working_memory=working_memory),
                desc='Pairwise distances chunked',
                total=it_todo, disable=not verbose):

            chunk_size = D_chunk.shape[0]

            assert (chunk_size == estimated_chunk or
                    chunk_size == last_chunk)           # Safety check

            dX = x_array[:, start: start + chunk_size].T - x_array
            dY = y_array[:, start: start + chunk_size].T - y_array

            # If not using an array mapped to the disk, the output of
            # the theta computations are written directly to the
            # stretch_mat. Otherwise, write to the buffer
            out = stretch_mat[start: start + chunk_size, :] \
                if mapped_array_file is None else chunk_mat[:chunk_size, :]

            theta_chunk = np.arctan2(dY, dX, out=out)

            # stretch_mat (theta_chunk) is updated in-place here
            calculate_stretch_mat(theta_chunk, D_chunk)

            # If mapping to file, transfer from the buffer to stretch_mat
            if mapped_array_file is not None:
                stretch_mat[start: start + chunk_size, :] = theta_chunk

            start += chunk_size

    # Return the stretched distance matrix
    return stretch_mat


def _interpolate_signals(signals, sampling_times, verbose=False):
    """
    Interpolate signals at given sampling times.
    """
    # Reshape all signals to one-dimensional array object (e.g. AnalogSignal)
    for i, signal in enumerate(signals):
        if signal.ndim == 2:
            signals[i] = signal.flatten()
        elif signal.ndim > 2:
            raise ValueError('elements in fir_rates must have 2 dimensions')

    if verbose:
<<<<<<< HEAD
        logger.info('create time slices of the rates...')
=======
        logger.info("Create time slices of the rates...")
>>>>>>> 554250e1

    # Interpolate in the time bins
    interpolated_signal = np.vstack([_analog_signal_step_interp(
        signal, sampling_times).rescale('Hz').magnitude
                                     for signal in signals]) * pq.Hz

    return interpolated_signal


class _GPUBackend:
    """
    Parameters
    ----------
    max_chunk_size: int or None, optional
        Defines the maximum chunk size used in the `_split_axis` function. The
        users typically don't need to set this parameter manually - it's used
        to simulate scenarios when the input matrix is so large that it cannot
        fit into GPU memory. Setting this parameter manually can resolve GPU
        memory errors in case automatic parameters adjustment fails.

    Notes
    -----
    1. PyOpenCL backend takes some time to compile the kernel for the first
       time - the caching will affect your benchmarks unless you run each
       program twice.
    2. Pinned Host Memory.
       Host (CPU) data allocations are pageable by default. The GPU cannot
       access data directly from pageable host memory, so when a data transfer
       from pageable host memory to device memory is invoked, the CUDA driver
       must first allocate a temporary page-locked, or "pinned", host array,
       copy the host data to the pinned array, and then transfer the data from
       the pinned array to device memory, as illustrated at
       https://developer.nvidia.com/blog/how-optimize-data-transfers-cuda-cc/
       Same for OpenCL. Therefore, Python memory analyzers show increments in
       the used RAM each time an OpenCL/CUDA buffer is created. As with any
       Python objects, PyOpenCL and PyCUDA clean up and free allocated memory
       automatically when garbage collection is executed.
    """
    def __init__(self, max_chunk_size=None):
        self.max_chunk_size = max_chunk_size

    def _choose_backend(self):
        # If CUDA is detected, always use CUDA.
        # If OpenCL is detected, don't use it by default to avoid the system
        # becoming unresponsive until the program terminates.
        use_cuda = int(os.getenv("ELEPHANT_USE_CUDA", '1'))
        use_opencl = int(os.getenv("ELEPHANT_USE_OPENCL", '1'))
        cuda_detected = get_cuda_capability_major() != 0
        opencl_detected = get_opencl_capability()

        if use_cuda and cuda_detected:
            return self.pycuda
        if use_opencl and opencl_detected:
            return self.pyopencl
        return self.cpu

    def _split_axis(self, chunk_size, axis_size, min_chunk_size=None):
        chunk_size = min(chunk_size, axis_size)
        if self.max_chunk_size is not None:
            chunk_size = min(chunk_size, self.max_chunk_size)
        if min_chunk_size is not None and chunk_size < min_chunk_size:
            raise ValueError(f"[GPU not enough memory] Impossible to split "
                             f"the array into chunks of size at least "
                             f"{min_chunk_size} to fit into GPU memory")
        n_chunks = math.ceil(axis_size / chunk_size)
        chunk_size = math.ceil(axis_size / n_chunks)  # align in size
        if min_chunk_size is not None:
            chunk_size = max(chunk_size, min_chunk_size)
        split_idx = list(range(0, axis_size, chunk_size))
        last_id = split_idx[-1]
        last_size = axis_size - last_id  # last is the smallest
        split_idx = list(zip(split_idx[:-1], split_idx[1:]))
        if min_chunk_size is not None and last_size < min_chunk_size:
            # Overlap the last chunk with the previous.
            # The overlapped part (intersection) will be computed twice.
            last_id = axis_size - min_chunk_size
        split_idx.append((last_id, axis_size))
        return chunk_size, split_idx


class _JSFUniformOrderStat3D(_GPUBackend):
    def __init__(self, n, d, precision='float', verbose=False,
                 cuda_threads=64, cuda_cwr_loops=32, tolerance=1e-5,
                 max_chunk_size=None):
        super().__init__(max_chunk_size=max_chunk_size)
        if d > n:
            raise ValueError(f"d ({d}) must be less or equal n ({n})")
        self.n = n
        self.d = d
        self.precision = precision
        self.verbose = verbose and rank == 0
        self.cuda_threads = cuda_threads
        self.cuda_cwr_loops = cuda_cwr_loops
        self.map_iterations = self._create_iteration_table()
        bits = 32 if precision == "float" else 64
        self.dtype = np.dtype(f"float{bits}")
        self.tolerance = tolerance

    @property
    def num_iterations(self):
        # map_iterations table is populated with element indices, not counts;
        # therefore, we add 1
        return self.map_iterations[:, -1].sum() + 1

    def _create_iteration_table(self):
        # do not use numpy arrays - they are limited to uint64
        map_iterations = [list(range(self.n))]
        for row_id in range(1, self.d):
            prev_row = map_iterations[row_id - 1]
            curr_row = [0] * (row_id + 1)
            for col_id in range(row_id + 1, self.n):
                cumsum = prev_row[col_id] + curr_row[-1]
                curr_row.append(cumsum)
            map_iterations.append(curr_row)
        # here we can wrap the resulting array in numpy:
        # if at least one item is greater than 2<<63 - 1,
        # the data type will be set to 'object'
        map_iterations = np.vstack(map_iterations)
        return map_iterations

    def _combinations_with_replacement(self):
        # Generate sequences of {a_i} such that
        #   a_0 >= a_1 >= ... >= a_(d-1) and
        #   d-i <= a_i <= n, for each i in [0, d-1].
        #
        # Almost equivalent to
        # list(itertools.combinations_with_replacement(range(n, 0, -1), r=d))
        # [::-1]
        #
        # Example:
        #   _combinations_with_replacement(n=13, d=3) -->
        #   (3, 2, 1), (3, 2, 2), (3, 3, 1), ... , (13, 13, 12), (13, 13, 13).
        #
        # The implementation follows the insertion sort algorithm:
        #   insert a new element a_i from right to left to keep the reverse
        #   sorted order. Now substitute increment operation for insert.
        if self.d > self.n:
            return
        if self.d == 1:
            for matrix_entry in range(1, self.n + 1):
                yield (matrix_entry,)
            return
        sequence_sorted = list(range(self.d, 0, -1))
        input_order = tuple(sequence_sorted)  # fixed
        while sequence_sorted[0] != self.n + 1:
            for last_element in range(1, sequence_sorted[-2] + 1):
                sequence_sorted[-1] = last_element
                yield tuple(sequence_sorted)
            increment_id = self.d - 2
            while increment_id > 0 and sequence_sorted[increment_id - 1] == \
                    sequence_sorted[increment_id]:
                increment_id -= 1
            sequence_sorted[increment_id + 1:] = input_order[increment_id + 1:]
            sequence_sorted[increment_id] += 1

    def cpu(self, log_du):
        log_1 = np.log(1.)
        # Compute the log of the integral's coefficient
        logK = np.sum(np.log(np.arange(1, self.n + 1)))
        # Add to the 3D matrix u a bottom layer equal to 0 and a
        # top layer equal to 1. Then compute the difference du along
        # the first dimension.

        # prepare arrays for usage inside the loop
        di_scratch = np.empty_like(log_du, dtype=np.int32)
        log_du_scratch = np.empty_like(log_du)

        # precompute log(factorial)s
        # pad with a zero to get 0! = 1
        log_factorial = np.hstack((0, np.cumsum(np.log(range(1, self.n + 1)))))

        # compute the probabilities for each unique row of du
        # only loop over the indices and do all du entries at once
        # using matrix algebra
        # initialise probabilities to 0
        P_total = np.zeros(
            log_du.shape[0],
            dtype=np.float32 if self.precision == 'float' else np.float64
        )

        for iter_id, matrix_entries in enumerate(
                tqdm(self._combinations_with_replacement(),
                     total=self.num_iterations,
                     desc="Joint survival function",
                     disable=not self.verbose)):
            # if we are running with MPI
            if mpi_accelerated and iter_id % size != rank:
                continue
            # we only need the differences of the indices:
            di = -np.diff((self.n,) + matrix_entries + (0,))

            # reshape the matrix to be compatible with du
            di_scratch[:, range(len(di))] = di

            # use precomputed factorials
            sum_log_di_factorial = log_factorial[di].sum()

            # Compute for each i,j the contribution to the probability
            # given by this step, and add it to the total probability

            # Use precomputed log
            np.copyto(log_du_scratch, log_du)

            # for each a=0,1,...,A-1 and b=0,1,...,B-1, replace du with 1
            # whenever di_scratch = 0, so that du ** di_scratch = 1 (this
            # avoids nans when both du and di_scratch are 0, and is
            # mathematically correct)
            log_du_scratch[di_scratch == 0] = log_1

            di_log_du = di_scratch * log_du_scratch
            sum_di_log_du = di_log_du.sum(axis=1)
            logP = sum_di_log_du - sum_log_di_factorial

            P_total += np.exp(logP + logK)

        if mpi_accelerated:
            totals = np.zeros_like(P_total)

            # exchange all the results
            mpi_float_type = MPI.FLOAT \
                if self.precision == 'float' else MPI.DOUBLE
            comm.Allreduce(
                [P_total, mpi_float_type],
                [totals, mpi_float_type],
                op=MPI.SUM)

            # We need to return the collected totals instead of the local
            # P_total
            P_total = totals

        return P_total

    def _compile_template(self, template_name, **kwargs):
        from jinja2 import Template
        cu_template_path = Path(__file__).parent / template_name
        cu_template = Template(cu_template_path.read_text())
        asset_cu = cu_template.render(
            precision=self.precision,
            CWR_LOOPS=self.cuda_cwr_loops,
            N=self.n, D=self.d, **kwargs)
        return asset_cu

    def pyopencl(self, log_du, device_id=0):
        import pyopencl as cl
        import pyopencl.array as cl_array

        self._check_input(log_du)

        it_todo = self.num_iterations
        u_length = log_du.shape[0]

        context = cl.create_some_context(interactive=False)
        if self.verbose:
            logger.info("Available OpenCL devices:\n", context.devices)
        device = context.devices[device_id]

        # A queue bounded to the device
        queue = cl.CommandQueue(context)

        max_l_block = device.local_mem_size // (
                self.dtype.itemsize * (self.d + 2))
        n_threads = min(self.cuda_threads, max_l_block,
                        device.max_work_group_size)
        if n_threads > 32:
            # It's more efficient to make the number of threads
            # a multiple of the warp size (32).
            n_threads -= n_threads % 32

        iteration_table_str = ", ".join(f"{val}LU" for val in
                                        self.map_iterations.flatten())
        iteration_table_str = "{%s}" % iteration_table_str

        log_factorial = np.r_[0, np.cumsum(np.log(range(1, self.n + 1)))]
        logK = log_factorial[-1]
        log_factorial_str = ", ".join(f"{val:.10f}" for val in log_factorial)
        log_factorial_str = "{%s}" % log_factorial_str
        atomic_int = 'int' if self.precision == 'float' else 'long'

        # GPU_MAX_HEAP_SIZE OpenCL flag is set to 2 Gb (1 << 31) by default
        mem_avail = min(device.max_mem_alloc_size, device.global_mem_size,
                        1 << 31)
        # 4 * (D + 1) * size + 8 * size == mem_avail
        chunk_size = mem_avail // (4 * log_du.shape[1] + self.dtype.itemsize)
        chunk_size, split_idx = self._split_axis(chunk_size=chunk_size,
                                                 axis_size=u_length)

        P_total = np.empty(u_length, dtype=self.dtype)
        P_total_gpu = cl_array.Array(queue, shape=chunk_size, dtype=self.dtype)

        for i_start, i_end in split_idx:
            log_du_gpu = cl_array.to_device(queue, log_du[i_start: i_end],
                                            async_=True)
            P_total_gpu.fill(0, queue=queue)
            chunk_size = i_end - i_start
            l_block = min(n_threads, chunk_size)
            l_num_blocks = math.ceil(chunk_size / l_block)
            grid_size = math.ceil(it_todo / (n_threads * self.cuda_cwr_loops))
            if grid_size > l_num_blocks:
                # make grid_size divisible by l_num_blocks
                grid_size -= grid_size % l_num_blocks
            else:
                # grid_size must be at least l_num_blocks
                grid_size = l_num_blocks

            if self.verbose:
                logger.info(f"[Joint prob. matrix] it_todo={it_todo}, "
                            f"grid_size={grid_size}, L_BLOCK={l_block}, "
                            f"N_THREADS={n_threads}")

            # OpenCL defines unsigned long as uint64, therefore we're adding
            # the LU suffix, not LLU, which would indicate unsupported uint128
            # data type format.
            asset_cl = self._compile_template(
                template_name="joint_pmat.cl",
                L=f"{chunk_size}LU",
                L_BLOCK=l_block,
                L_NUM_BLOCKS=l_num_blocks,
                ITERATIONS_TODO=f"{it_todo}LU",
                logK=f"{logK:.10f}f",
                iteration_table=iteration_table_str,
                log_factorial=log_factorial_str,
                ATOMIC_UINT=f"unsigned {atomic_int}",
                ASSET_ENABLE_DOUBLE_SUPPORT=int(self.precision == "double")
            )

            program = cl.Program(context, asset_cl).build()

            # synchronize
            cl.enqueue_barrier(queue)

            kernel = program.jsf_uniform_orderstat_3d_kernel
            kernel(queue, (grid_size,), (n_threads,),
                   P_total_gpu.data, log_du_gpu.data, g_times_l=True)

            P_total_gpu[:chunk_size].get(ary=P_total[i_start: i_end])

        return P_total

    def pycuda(self, log_du):
        try:
            # PyCuda should not be in requirements-extra because CPU limited
            # users won't be able to install Elephant.
            import pycuda.autoinit
            import pycuda.gpuarray as gpuarray
            import pycuda.driver as drv
            from pycuda.compiler import SourceModule
        except ImportError as err:
            raise ImportError(
                "Install pycuda with 'pip install pycuda'") from err

        self._check_input(log_du)

        it_todo = self.num_iterations
        u_length = log_du.shape[0]

        device = pycuda.autoinit.device

        max_l_block = device.MAX_SHARED_MEMORY_PER_BLOCK // (
                    self.dtype.itemsize * (self.d + 2))
        n_threads = min(self.cuda_threads, max_l_block,
                        device.MAX_THREADS_PER_BLOCK)
        if n_threads > device.WARP_SIZE:
            # It's more efficient to make the number of threads
            # a multiple of the warp size (32).
            n_threads -= n_threads % device.WARP_SIZE

        log_factorial = np.r_[0, np.cumsum(np.log(range(1, self.n + 1)))]
        log_factorial = log_factorial.astype(self.dtype)
        logK = log_factorial[-1]

        free, total = drv.mem_get_info()
        # 4 * (D + 1) * size + 8 * size == mem_avail
        chunk_size = free // (4 * log_du.shape[1] + self.dtype.itemsize)
        chunk_size, split_idx = self._split_axis(chunk_size=chunk_size,
                                                 axis_size=u_length)

        P_total = np.empty(u_length, dtype=self.dtype)
        P_total_gpu = gpuarray.GPUArray(chunk_size, dtype=self.dtype)
        log_du_gpu = drv.mem_alloc(4 * chunk_size * log_du.shape[1])

        for i_start, i_end in split_idx:
            drv.memcpy_htod_async(dest=log_du_gpu, src=log_du[i_start: i_end])
            P_total_gpu.fill(0)
            chunk_size = i_end - i_start
            l_block = min(n_threads, chunk_size)
            l_num_blocks = math.ceil(chunk_size / l_block)
            grid_size = math.ceil(it_todo / (n_threads * self.cuda_cwr_loops))
            grid_size = min(grid_size, device.MAX_GRID_DIM_X)
            if grid_size > l_num_blocks:
                # make grid_size divisible by l_num_blocks
                grid_size -= grid_size % l_num_blocks
            else:
                # grid_size must be at least l_num_blocks
                grid_size = l_num_blocks

            if self.verbose:
                logger.info(f"[Joint prob. matrix] it_todo={it_todo}, "
                            f"grid_size={grid_size}, L_BLOCK={l_block}, "
                            f"N_THREADS={n_threads}")

            asset_cu = self._compile_template(
                template_name="joint_pmat.cu",
                L=f"{chunk_size}LLU",
                L_BLOCK=l_block,
                L_NUM_BLOCKS=l_num_blocks,
                ITERATIONS_TODO=f"{it_todo}LLU",
                logK=f"{logK:.10f}f",
            )

            module = SourceModule(asset_cu)

            iteration_table_gpu, _ = module.get_global("iteration_table")
            iteration_table = self.map_iterations.astype(np.uint64)
            drv.memcpy_htod(iteration_table_gpu, iteration_table)

            log_factorial_gpu, _ = module.get_global("log_factorial")
            drv.memcpy_htod(log_factorial_gpu, log_factorial)

            drv.Context.synchronize()

            kernel = module.get_function("jsf_uniform_orderstat_3d_kernel")
            kernel(P_total_gpu.gpudata, log_du_gpu, grid=(grid_size, 1),
                   block=(n_threads, 1, 1))

            P_total_gpu[:chunk_size].get(ary=P_total[i_start: i_end])

        return P_total

    def _cuda(self, log_du):
        # Compile a self-contained joint_pmat_old.cu file and run it
        # in a terminal. Having this function is useful to debug ASSET CUDA
        # application because it's self-contained and the logic is documented.
        # Don't use this backend when the 'log_du' arrays are huge because
        # of the disk I/O operations.
        # A note to developers: remove this backend in half a year once the
        # pycuda backend proves to be stable.

        self._check_input(log_du)

        asset_cu = self._compile_template(
            template_name="joint_pmat_old.cu",
            L=f"{log_du.shape[0]}LLU",
            N_THREADS=self.cuda_threads,
            ITERATIONS_TODO=f"{self.num_iterations}LLU",
            ASSET_DEBUG=int(self.verbose)
        )
        with tempfile.TemporaryDirectory() as asset_tmp_folder:
            asset_cu_path = os.path.join(asset_tmp_folder, 'asset.cu')
            asset_bin_path = os.path.join(asset_tmp_folder, 'asset.o')
            with open(asset_cu_path, 'w') as f:
                f.write(asset_cu)
            # -O3 optimization flag is for the host code only;
            # by default, GPU device code is optimized with -O3.
            # -w to ignore warnings.
            compile_cmd = ['nvcc', '-w', '-O3', '-o', asset_bin_path,
                           asset_cu_path]
            if self.precision == 'double' and get_cuda_capability_major() >= 6:
                # atomicAdd(double) requires compute capability 6.x
                compile_cmd.extend(['-arch', 'sm_60'])
            compile_status = subprocess.run(
                compile_cmd,
                stdout=subprocess.PIPE, stderr=subprocess.PIPE)
            if self.verbose:
                logger.info(compile_status.stdout.decode())
<<<<<<< HEAD
                logger.info(compile_status.stderr.decode(), file=sys.stderr)
=======
                logger.info(compile_status.stderr.decode())
>>>>>>> 554250e1
            compile_status.check_returncode()
            log_du_path = os.path.join(asset_tmp_folder, "log_du.dat")
            P_total_path = os.path.join(asset_tmp_folder, "P_total.dat")
            with open(log_du_path, 'wb') as f:
                log_du.tofile(f)
            run_status = subprocess.run(
                [asset_bin_path, log_du_path, P_total_path],
                stdout=subprocess.PIPE, stderr=subprocess.PIPE)
            if self.verbose:
                logger.info(run_status.stdout.decode())
<<<<<<< HEAD
                logger.info(run_status.stderr.decode(), file=sys.stderr)
=======
                logger.info(run_status.stderr.decode())
>>>>>>> 554250e1
            run_status.check_returncode()
            with open(P_total_path, 'rb') as f:
                P_total = np.fromfile(f, dtype=self.dtype)

        return P_total

    def _check_input(self, log_du):
        it_todo = self.num_iterations
        if it_todo > np.iinfo(np.uint64).max:
            raise ValueError(f"it_todo ({it_todo}) is larger than MAX_UINT64."
                             " Only Python backend is supported.")
        # Don't convert log_du to float32 transparently for the user to avoid
        # situations when the user accidentally passes an array with float64.
        # Doing so wastes memory for nothing.
        if log_du.dtype != np.float32:
            raise ValueError("'log_du' must be a float32 array")
        if log_du.shape[1] != self.d + 1:
            raise ValueError(f"log_du.shape[1] ({log_du.shape[1]}) must be "
                             f"equal to D+1 ({self.d + 1})")

    def compute(self, u):
        if u.shape[1] != self.d:
            raise ValueError("Invalid input data shape axis 1: expected {}, "
                             "got {}".format(self.d, u.shape[1]))
        # A faster and memory efficient implementation of
        # du = np.diff(u, prepend=0, append=1, axis=1).astype(np.float32)
        du = np.empty((u.shape[0], u.shape[1] + 1), dtype=np.float32)
        du[:, 0] = u[:, 0]
        np.subtract(u[:, 1:], u[:, :-1], out=du[:, 1:-1])
        np.subtract(1, u[:, -1], out=du[:, -1])

        # precompute logarithms
        # ignore warnings about infinities, see inside the loop:
        # we replace 0 * ln(0) by 1 to get exp(0 * ln(0)) = 0 ** 0 = 1
        # the remaining infinities correctly evaluate to
        # exp(ln(0)) = exp(-inf) = 0
        with warnings.catch_warnings():
            warnings.simplefilter('ignore', RuntimeWarning)
            log_du = np.log(du, out=du)

        jsf_backend = self._choose_backend()

        P_total = jsf_backend(log_du)

        # Captures non-finite values like NaN, inf
        inside = (P_total > -self.tolerance) & (P_total < 1 + self.tolerance)
        outside_vals = P_total[~inside]
        if len(outside_vals) > 0:
            # A watchdog for unexpected results.
            warnings.warn(f"{len(outside_vals)}/{P_total.shape[0]} values of "
                          "the computed joint prob. matrix lie outside of the "
                          f"valid [0, 1] interval:\n{outside_vals}\nIf you're "
                          "using PyOpenCL backend, make sure you've disabled "
                          "GPU Hangcheck as described here https://"
                          "software.intel.com/content/www/us/en/develop/"
                          "documentation/get-started-with-intel-oneapi-"
                          "base-linux/top/before-you-begin.html\n"
                          "Clipping the output array to 0 and 1.")
            P_total = np.clip(P_total, a_min=0., a_max=1., out=P_total)

        return P_total


class _PMatNeighbors(_GPUBackend):
    """
    Parameters
    ----------
    filter_shape : tuple of int
        A pair of integers representing the kernel shape `(l, w)`.
    n_largest : int
        The number of largest neighbors to collect for each entry in `mat`.
    """

    def __init__(self, filter_shape, n_largest, max_chunk_size=None,
                 verbose=False):
        super().__init__(max_chunk_size=max_chunk_size)
        self.n_largest = n_largest
        self.max_chunk_size = max_chunk_size
        self.verbose = verbose

        filter_size, filter_width = filter_shape
        if filter_width >= filter_size:
            raise ValueError('filter_shape width must be lower than length')
        if not ((filter_width % 2) and (filter_size % 2)):
            warnings.warn(
                'The kernel is not centered on the datapoint in whose'
                'calculation it is used. Consider using odd values'
                'for both entries of filter_shape.')

        # Construct the kernel
        filt = np.ones((filter_size, filter_size), dtype=bool)
        filt = np.triu(filt, -filter_width)
        filt = np.tril(filt, filter_width)
        if n_largest > len(filt.nonzero()[0]):
            raise ValueError(f"Too small filter shape {filter_shape} to "
                             f"select {n_largest} largest elements.")

        self.filter_kernel = filt

    def _check_input(self, mat):
        symmetric = np.all(np.diagonal(mat) == 0.5)
        # Check consistent arguments
        filter_size = self.filter_kernel.shape[0]
        if (symmetric and mat.shape[0] < 2 * filter_size - 1) \
                or (not symmetric and min(mat.shape) < filter_size):
            raise ValueError(f"'filter_shape' {self.filter_kernel.shape} is "
                             f"too large for the input matrix of shape "
                             f"{mat.shape}")
        if mat.dtype != np.float32:
            raise ValueError("The input matrix dtype must be float32.")

    def pyopencl(self, mat):
        import pyopencl as cl
        import pyopencl.array as cl_array
        from jinja2 import Template

        context = cl.create_some_context(interactive=False)
        device = context.devices[0]
        queue = cl.CommandQueue(context)

        # if the matrix is symmetric the diagonal was set to 0.5
        # when computing the probability matrix
        symmetric = np.all(np.diagonal(mat) == 0.5)
        self._check_input(mat)

        filt_size = self.filter_kernel.shape[0]  # filt is a square matrix
        filt_rows, filt_cols = self.filter_kernel.nonzero()
        filt_rows = "{%s}" % ", ".join(f"{row}U" for row in filt_rows)
        filt_cols = "{%s}" % ", ".join(f"{col}U" for col in filt_cols)

        lmat_padded = np.zeros((mat.shape[0], mat.shape[1], self.n_largest),
                               dtype=np.float32)
        if symmetric:
            mat = mat[filt_size:]
            lmat = lmat_padded[filt_size + filt_size // 2: -filt_size // 2 + 1]
        else:
            lmat = lmat_padded[filt_size // 2: -filt_size // 2 + 1]

        # GPU_MAX_HEAP_SIZE OpenCL flag is set to 2 Gb (1 << 31) by default
        mem_avail = min(device.max_mem_alloc_size, device.global_mem_size,
                        1 << 31)
        # 4 * size * n_cols * n_largest + 4 * (size + filt_size) * n_cols
        chunk_size = (mem_avail // 4 - filt_size * lmat.shape[1]) // (
                lmat.shape[1] * (self.n_largest + 1))
        chunk_size, split_idx = self._split_axis(chunk_size=chunk_size,
                                                 axis_size=lmat.shape[0],
                                                 min_chunk_size=filt_size)

        pmat_cl_path = Path(__file__).parent / "pmat_neighbors.cl"
        pmat_cl_template = Template(pmat_cl_path.read_text())

        lmat_gpu = cl_array.Array(
            queue, shape=(chunk_size, lmat.shape[1], self.n_largest),
            dtype=np.float32
        )

        for i_start, i_end in tqdm(split_idx, total=len(split_idx),
                                   desc="Largest neighbors OpenCL",
                                   disable=not self.verbose):
            mat_gpu = cl_array.to_device(queue,
                                         mat[i_start: i_end + filt_size],
                                         async_=True)
            lmat_gpu.fill(0, queue=queue)
            chunk_size = i_end - i_start
            it_todo = chunk_size * (lmat.shape[1] - filt_size + 1)

            pmat_neighbors_cl = pmat_cl_template.render(
                FILT_SIZE=filt_size,
                N_LARGEST=self.n_largest,
                PMAT_COLS=f"{lmat.shape[1]}LU",
                Y_OFFSET=f"{i_start}LU",
                NONZERO_SIZE=self.filter_kernel.sum(),
                SYMMETRIC=int(symmetric),
                filt_rows=filt_rows,
                filt_cols=filt_cols
            )

            program = cl.Program(context, pmat_neighbors_cl).build()

            # synchronize
            cl.enqueue_barrier(queue)

            kernel = program.pmat_neighbors
            # When the grid size is set to the total number of work items to
            # execute and the local size is set to None, PyOpenCL chooses the
            # number of threads automatically such that the total number of
            # work items exactly matches the desired number of iterations.
            kernel(queue, (it_todo,), None, lmat_gpu.data, mat_gpu.data)

            lmat_gpu[:chunk_size].get(ary=lmat[i_start: i_end])

        return lmat_padded

    def pycuda(self, mat):
        from jinja2 import Template
        try:
            # PyCuda should not be in requirements-extra because CPU limited
            # users won't be able to install Elephant.
            import pycuda.autoinit
            import pycuda.gpuarray as gpuarray
            import pycuda.driver as drv
            from pycuda.compiler import SourceModule
        except ImportError as err:
            raise ImportError(
                "Install pycuda with 'pip install pycuda'") from err

        # if the matrix is symmetric the diagonal was set to 0.5
        # when computing the probability matrix
        symmetric = np.all(np.diagonal(mat) == 0.5)
        self._check_input(mat)

        device = pycuda.autoinit.device
        n_threads = device.MAX_THREADS_PER_BLOCK

        filt_size = self.filter_kernel.shape[0]
        filt_rows, filt_cols = self.filter_kernel.nonzero()

        lmat_padded = np.zeros((mat.shape[0], mat.shape[1], self.n_largest),
                               dtype=np.float32)
        if symmetric:
            mat = mat[filt_size:]
            lmat = lmat_padded[filt_size + filt_size // 2: -filt_size // 2 + 1]
        else:
            lmat = lmat_padded[filt_size // 2: -filt_size // 2 + 1]

        free, total = drv.mem_get_info()
        
        # 4 * size * n_cols * n_largest + 4 * (size + filt_size) * n_cols
        chunk_size = (free // 4 - filt_size * lmat.shape[1]) // (
                lmat.shape[1] * (self.n_largest + 1))
        chunk_size, split_idx = self._split_axis(chunk_size=chunk_size,
                                                 axis_size=lmat.shape[0],
                                                 min_chunk_size=filt_size)

        pmat_cu_path = Path(__file__).parent / "pmat_neighbors.cu"
        pmat_cu_template = Template(pmat_cu_path.read_text())

        lmat_gpu = gpuarray.GPUArray(
            (chunk_size, lmat.shape[1], self.n_largest), dtype=np.float32)

        mat_gpu = drv.mem_alloc(4 * (chunk_size + filt_size) * mat.shape[1])

        for i_start, i_end in tqdm(split_idx, total=len(split_idx),
                                   desc="Largest neighbors CUDA",
                                   disable=not self.verbose):
            drv.memcpy_htod_async(dest=mat_gpu,
                                  src=mat[i_start: i_end + filt_size])
            lmat_gpu.fill(0)
            chunk_size = i_end - i_start
            it_todo = chunk_size * (lmat.shape[1] - filt_size + 1)

            pmat_neighbors_cu = pmat_cu_template.render(
                FILT_SIZE=filt_size,
                N_LARGEST=self.n_largest,
                PMAT_COLS=f"{lmat.shape[1]}LLU",
                Y_OFFSET=f"{i_start}LLU",
                NONZERO_SIZE=self.filter_kernel.sum(),
                SYMMETRIC=int(symmetric),
                IT_TODO=it_todo,
            )

            module = SourceModule(pmat_neighbors_cu)

            filt_rows_gpu, _ = module.get_global("filt_rows")
            drv.memcpy_htod(filt_rows_gpu, filt_rows.astype(np.uint32))

            filt_cols_gpu, _ = module.get_global("filt_cols")
            drv.memcpy_htod(filt_cols_gpu, filt_cols.astype(np.uint32))

            drv.Context.synchronize()

            grid_size = math.ceil(it_todo / n_threads)
            if grid_size > device.MAX_GRID_DIM_X:
                raise ValueError("Cannot launch a CUDA kernel with "
                                 f"{grid_size} num. of blocks. Adjust the "
                                 "'max_chunk_size' parameter.")

            kernel = module.get_function("pmat_neighbors")
            kernel(lmat_gpu.gpudata, mat_gpu, grid=(grid_size, 1),
                   block=(n_threads, 1, 1))

            lmat_gpu[:chunk_size].get(ary=lmat[i_start: i_end])

        return lmat_padded

    def compute(self, mat):
        """
        Build the 3D matrix `L` of largest neighbors of elements in a 2D matrix
        `mat`.

        For each entry `mat[i, j]`, collects the `n_largest` elements with
        largest values around `mat[i, j]`, say `z_i, i=1,2,...,n_largest`,
        and assigns them to `L[i, j, :]`.
        The zone around `mat[i, j]` where largest neighbors are collected from
        is a rectangular area (kernel) of shape `(l, w) = filter_shape`
        centered around `mat[i, j]` and aligned along the diagonal.

        If `mat` is symmetric, only the triangle below the diagonal is
        considered.

        Parameters
        ----------
        mat : np.ndarray
            A square matrix of real-valued elements.

        Returns
        -------
        lmat : np.ndarray
            A matrix of shape `(l, w, n_largest)` containing along the last
            dimension `lmat[i, j, :]` the largest neighbors of `mat[i, j]`.
        """
        backend = self._choose_backend()
        lmat = backend(mat)
        return lmat

    def cpu(self, mat):
        # if the matrix is symmetric the diagonal was set to 0.5
        # when computing the probability matrix
        symmetric = np.all(np.diagonal(mat) == 0.5)
        self._check_input(mat)

        filter_size = self.filter_kernel.shape[0]

        # Initialize the matrix of d-largest values as a matrix of zeroes
        lmat = np.zeros((mat.shape[0], mat.shape[1], self.n_largest),
                        dtype=np.float32)

        N_bin_y = mat.shape[0]
        N_bin_x = mat.shape[1]
        # if the matrix is symmetric do not use kernel positions intersected
        # by the diagonal
        if symmetric:
            bin_range_y = range(filter_size, N_bin_y - filter_size + 1)
        else:
            bin_range_y = range(N_bin_y - filter_size + 1)
            bin_range_x = range(N_bin_x - filter_size + 1)

        # compute matrix of largest values
        for y in tqdm(bin_range_y, total=len(bin_range_y),
                      desc="Largest neighbors CPU",
                      disable=not self.verbose):
            if symmetric:
                # x range depends on y position
                bin_range_x = range(y - filter_size + 1)
            for x in bin_range_x:
                patch = mat[y: y + filter_size, x: x + filter_size]
                mskd = patch[self.filter_kernel]
                largest_vals = np.sort(mskd)[-self.n_largest:]
                lmat[y + (filter_size // 2), x + (filter_size // 2), :] = \
                    largest_vals

        return lmat


def synchronous_events_intersection(sse1, sse2, intersection='linkwise'):
    """
    Given two sequences of synchronous events (SSEs) `sse1` and `sse2`, each
    consisting of a pool of positions `(iK, jK)` of matrix entries and
    associated synchronous events `SK`, finds the intersection among them.

    The intersection can be performed 'pixelwise' or 'linkwise'.

        * if 'pixelwise', it yields a new SSE which retains only events in
          `sse1` whose pixel position matches a pixel position in `sse2`. This
          operation is not symmetric:
          `intersection(sse1, sse2) != intersection(sse2, sse1)`.
        * if 'linkwise', an additional step is performed where each retained
          synchronous event `SK` in `sse1` is intersected with the
          corresponding event in `sse2`. This yields a symmetric operation:
          `intersection(sse1, sse2) = intersection(sse2, sse1)`.

    Both `sse1` and `sse2` must be provided as dictionaries of the type

    .. centered:: {(i1, j1): S1, (i2, j2): S2, ..., (iK, jK): SK},

    where each `i`, `j` is an integer and each `S` is a set of neuron IDs.

    Parameters
    ----------
    sse1, sse2 : dict
        Each is a dictionary of pixel positions `(i, j)` as keys and sets `S`
        of synchronous events as values (see above).
    intersection : {'pixelwise', 'linkwise'}, optional
        The type of intersection to perform among the two SSEs (see above).
        Default: 'linkwise'

    Returns
    -------
    sse_new : dict
        A new SSE (same structure as `sse1` and `sse2`) which retains only the
        events of `sse1` associated to keys present both in `sse1` and `sse2`.
        If `intersection = 'linkwise'`, such events are additionally
        intersected with the associated events in `sse2`.

    See Also
    --------
    ASSET.extract_synchronous_events : extract SSEs from given spike trains

    """
    sse_new = sse1.copy()
    for pixel1 in sse1.keys():
        if pixel1 not in sse2.keys():
            del sse_new[pixel1]

    if intersection == 'linkwise':
        for pixel1, link1 in sse_new.items():
            sse_new[pixel1] = link1.intersection(sse2[pixel1])
            if len(sse_new[pixel1]) == 0:
                del sse_new[pixel1]
    elif intersection == 'pixelwise':
        # no action required
        pass
    else:
        raise ValueError(
            "intersection (=%s) can only be" % intersection +
            " 'pixelwise' or 'linkwise'")

    return sse_new


def synchronous_events_difference(sse1, sse2, difference='linkwise'):
    """
    Given two sequences of synchronous events (SSEs) `sse1` and `sse2`, each
    consisting of a pool of pixel positions and associated synchronous events
    (see below), computes the difference between `sse1` and `sse2`.

    The difference can be performed 'pixelwise' or 'linkwise':

        * if 'pixelwise', it yields a new SSE which contains all (and only) the
          events in `sse1` whose pixel position doesn't match any pixel in
          `sse2`.
        * if 'linkwise', for each pixel `(i, j)` in `sse1` and corresponding
          synchronous event `S1`, if `(i, j)` is a pixel in `sse2`
          corresponding to the event `S2`, it retains the set difference
          `S1 - S2`. If `(i, j)` is not a pixel in `sse2`, it retains the full
          set `S1`.

    Note that in either case the difference is a non-symmetric operation:
    `intersection(sse1, sse2) != intersection(sse2, sse1)`.

    Both `sse1` and `sse2` must be provided as dictionaries of the type

    .. centered:: {(i1, j1): S1, (i2, j2): S2, ..., (iK, jK): SK},

    where each `i`, `j` is an integer and each `S` is a set of neuron IDs.

    Parameters
    ----------
    sse1, sse2 : dict
        Dictionaries of pixel positions `(i, j)` as keys and sets `S` of
        synchronous events as values (see above).
    difference : {'pixelwise', 'linkwise'}, optional
        The type of difference to perform between `sse1` and `sse2` (see
        above).
        Default: 'linkwise'

    Returns
    -------
    sse_new : dict
        A new SSE (same structure as `sse1` and `sse2`) which retains the
        difference between `sse1` and `sse2`.

    See Also
    --------
    ASSET.extract_synchronous_events : extract SSEs from given spike trains

    """
    sse_new = sse1.copy()
    for pixel1 in sse1.keys():
        if pixel1 in sse2.keys():
            if difference == 'pixelwise':
                del sse_new[pixel1]
            elif difference == 'linkwise':
                sse_new[pixel1] = sse_new[pixel1].difference(sse2[pixel1])
                if len(sse_new[pixel1]) == 0:
                    del sse_new[pixel1]
            else:
                raise ValueError(
                    "difference (=%s) can only be" % difference +
                    " 'pixelwise' or 'linkwise'")

    return sse_new


def _remove_empty_events(sse):
    """
    Given a sequence of synchronous events (SSE) `sse` consisting of a pool of
    pixel positions and associated synchronous events (see below), returns a
    copy of `sse` where all empty events have been removed.

    `sse` must be provided as a dictionary of type

    .. centered:: {(i1, j1): S1, (i2, j2): S2, ..., (iK, jK): SK},

    where each `i`, `j` is an integer and each `S` is a set of neuron IDs.

    Parameters
    ----------
    sse : dict
        A dictionary of pixel positions `(i, j)` as keys, and sets `S` of
        synchronous events as values (see above).

    Returns
    -------
    sse_new : dict
        A copy of `sse` where all empty events have been removed.

    """
    sse_new = sse.copy()
    for pixel, link in sse.items():
        if link == set([]):
            del sse_new[pixel]

    return sse_new


def synchronous_events_identical(sse1, sse2):
    """
    Given two sequences of synchronous events (SSEs) `sse1` and `sse2`, each
    consisting of a pool of pixel positions and associated synchronous events
    (see below), determines whether `sse1` is strictly contained in `sse2`.

    `sse1` is strictly contained in `sse2` if all its pixels are pixels of
    `sse2`,
    if its associated events are subsets of the corresponding events
    in `sse2`, and if `sse2` contains events, or neuron IDs in some event,
    which do not belong to `sse1` (i.e., `sse1` and `sse2` are not identical).

    Both `sse1` and `sse2` must be provided as dictionaries of the type

    .. centered:: {(i1, j1): S1, (i2, j2): S2, ..., (iK, jK): SK},

    where each `i`, `j` is an integer and each `S` is a set of neuron IDs.

    Parameters
    ----------
    sse1, sse2 : dict
        Dictionaries of pixel positions `(i, j)` as keys and sets `S` of
        synchronous events as values.

    Returns
    -------
    bool
        True if `sse1` is identical to `sse2`.

    See Also
    --------
    ASSET.extract_synchronous_events : extract SSEs from given spike trains

    """
    # Remove empty links from sse11 and sse22, if any
    sse11 = _remove_empty_events(sse1)
    sse22 = _remove_empty_events(sse2)

    # Return whether sse11 == sse22
    return sse11 == sse22


def synchronous_events_no_overlap(sse1, sse2):
    """
    Given two sequences of synchronous events (SSEs) `sse1` and `sse2`, each
    consisting of a pool of pixel positions and associated synchronous events
    (see below), determines whether `sse1` and `sse2` are disjoint.

    Two SSEs are disjoint if they don't share pixels, or if the events
    associated to common pixels are disjoint.

    Both `sse1` and `sse2` must be provided as dictionaries of the type

    .. centered:: {(i1, j1): S1, (i2, j2): S2, ..., (iK, jK): SK},

    where each `i`, `j` is an integer and each `S` is a set of neuron IDs.

    Parameters
    ----------
    sse1, sse2 : dict
        Dictionaries of pixel positions `(i, j)` as keys and sets `S` of
        synchronous events as values.

    Returns
    -------
    bool
        True if `sse1` is disjoint from `sse2`.

    See Also
    --------
    ASSET.extract_synchronous_events : extract SSEs from given spike trains

    """
    # Remove empty links from sse11 and sse22, if any
    sse11 = _remove_empty_events(sse1)
    sse22 = _remove_empty_events(sse2)

    # If both SSEs are empty, return False (we consider them equal)
    if sse11 == {} and sse22 == {}:
        return False

    common_pixels = set(sse11.keys()).intersection(set(sse22.keys()))
    if len(common_pixels) == 0:
        return True
    if all(sse11[p].isdisjoint(sse22[p]) for p in common_pixels):
        return True
    return False


def synchronous_events_contained_in(sse1, sse2):
    """
    Given two sequences of synchronous events (SSEs) `sse1` and `sse2`, each
    consisting of a pool of pixel positions and associated synchronous events
    (see below), determines whether `sse1` is strictly contained in `sse2`.

    `sse1` is strictly contained in `sse2` if all its pixels are pixels of
    `sse2`, if its associated events are subsets of the corresponding events
    in `sse2`, and if `sse2` contains non-empty events, or neuron IDs in some
    event, which do not belong to `sse1` (i.e., `sse1` and `sse2` are not
    identical).

    Both `sse1` and `sse2` must be provided as dictionaries of the type

    .. centered:: {(i1, j1): S1, (i2, j2): S2, ..., (iK, jK): SK},

    where each `i`, `j` is an integer and each `S` is a set of neuron IDs.

    Parameters
    ----------
    sse1, sse2 : dict
        Dictionaries of pixel positions `(i, j)` as keys and sets `S` of
        synchronous events as values.

    Returns
    -------
    bool
        True if `sse1` is a subset of `sse2`.

    See Also
    --------
    ASSET.extract_synchronous_events : extract SSEs from given spike trains

    """
    # Remove empty links from sse11 and sse22, if any
    sse11 = _remove_empty_events(sse1)
    sse22 = _remove_empty_events(sse2)

    # Return False if sse11 and sse22 are disjoint
    if synchronous_events_identical(sse11, sse22):
        return False

    # Return False if any pixel in sse1 is not contained in sse2, or if any
    # link of sse1 is not a subset of the corresponding link in sse2.
    # Otherwise (if sse1 is a subset of sse2) continue
    for pixel1, link1 in sse11.items():
        if pixel1 not in sse22.keys():
            return False
        if not link1.issubset(sse22[pixel1]):
            return False

    # Check that sse1 is a STRICT subset of sse2, i.e. that sse2 contains at
    # least one pixel or neuron id not present in sse1.
    return not synchronous_events_identical(sse11, sse22)


def synchronous_events_contains_all(sse1, sse2):
    """
    Given two sequences of synchronous events (SSEs) `sse1` and `sse2`, each
    consisting of a pool of pixel positions and associated synchronous events
    (see below), determines whether `sse1` strictly contains `sse2`.

    `sse1` strictly contains `sse2` if it contains all pixels of `sse2`, if all
    associated events in `sse1` contain those in `sse2`, and if `sse1`
    additionally contains other pixels / events not contained in `sse2`.

    Both `sse1` and `sse2` must be provided as dictionaries of the type

    .. centered:: {(i1, j1): S1, (i2, j2): S2, ..., (iK, jK): SK},

    where each `i`, `j` is an integer and each `S` is a set of neuron IDs.

    Parameters
    ----------
    sse1, sse2 : dict
        Dictionaries of pixel positions `(i, j)` as keys and sets `S` of
        synchronous events as values.

    Returns
    -------
    bool
        True if `sse1` strictly contains `sse2`.

    Notes
    -----
    `synchronous_events_contains_all(sse1, sse2)` is identical to
    `synchronous_events_is_subsequence(sse2, sse1)`.

    See Also
    --------
    ASSET.extract_synchronous_events : extract SSEs from given spike trains

    """
    return synchronous_events_contained_in(sse2, sse1)


def synchronous_events_overlap(sse1, sse2):
    """
    Given two sequences of synchronous events (SSEs) `sse1` and `sse2`, each
    consisting of a pool of pixel positions and associated synchronous events
    (see below), determines whether the two SSEs overlap.

    The SSEs overlap if they are not equal and none of them is a superset of
    the other one but they are also not disjoint.

    Both `sse1` and `sse2` must be provided as dictionaries of the type

    .. centered:: {(i1, j1): S1, (i2, j2): S2, ..., (iK, jK): SK},

    where each `i`, `j` is an integer and each `S` is a set of neuron IDs.

    Parameters
    ----------
    sse1, sse2 : dict
        Dictionaries of pixel positions `(i, j)` as keys and sets `S` of
        synchronous events as values.

    Returns
    -------
    bool
        True if `sse1` and `sse2` overlap.

    See Also
    --------
    ASSET.extract_synchronous_events : extract SSEs from given spike trains

    """
    contained_in = synchronous_events_contained_in(sse1, sse2)
    contains_all = synchronous_events_contains_all(sse1, sse2)
    identical = synchronous_events_identical(sse1, sse2)
    is_disjoint = synchronous_events_no_overlap(sse1, sse2)
    return not (contained_in or contains_all or identical or is_disjoint)


def _signals_t_start_stop(signals, t_start=None, t_stop=None):
    if t_start is None:
        t_start = _signals_same_attribute(signals, 't_start')
    if t_stop is None:
        t_stop = _signals_same_attribute(signals, 't_stop')
    return t_start, t_stop


def _intersection_matrix(spiketrains, spiketrains_y, bin_size, t_start_x,
                         t_start_y, t_stop_x, t_stop_y, normalization=None):
    if spiketrains_y is None:
        spiketrains_y = spiketrains

    # Compute the binned spike train matrices, along both time axes
    spiketrains_binned = conv.BinnedSpikeTrain(
        spiketrains, bin_size=bin_size,
        t_start=t_start_x, t_stop=t_stop_x)
    spiketrains_binned_y = conv.BinnedSpikeTrain(
        spiketrains_y, bin_size=bin_size,
        t_start=t_start_y, t_stop=t_stop_y)

    # Compute imat by matrix multiplication
    bsts_x = spiketrains_binned.sparse_matrix
    bsts_y = spiketrains_binned_y.sparse_matrix

    # Compute the number of spikes in each bin, for both time axes
    # 'A1' property returns self as a flattened ndarray.
    spikes_per_bin_x = bsts_x.sum(axis=0).A1
    spikes_per_bin_y = bsts_y.sum(axis=0).A1

    # Compute the intersection matrix imat
    imat = bsts_x.T.dot(bsts_y).toarray().astype(np.float32)
    for ii in range(bsts_x.shape[1]):
        # Normalize the row
        col_sum = bsts_x[:, ii].sum()
        if normalization is None or col_sum == 0:
            norm_coef = 1.
        elif normalization == 'intersection':
            norm_coef = np.minimum(
                spikes_per_bin_x[ii], spikes_per_bin_y)
        elif normalization == 'mean':
            # geometric mean
            norm_coef = np.sqrt(
                spikes_per_bin_x[ii] * spikes_per_bin_y)
        elif normalization == 'union':
            norm_coef = np.array([(bsts_x[:, ii]
                                   + bsts_y[:, jj]).count_nonzero()
                                  for jj in range(bsts_y.shape[1])])
        else:
            raise ValueError(
                "Invalid parameter 'norm': {}".format(normalization))

        # If normalization required, for each j such that bsts_y[j] is
        # identically 0 the code above sets imat[:, j] to identically nan.
        # Substitute 0s instead.
        imat[ii, :] = np.divide(imat[ii, :], norm_coef,
                                out=np.zeros(imat.shape[1],
                                             dtype=np.float32),
                                where=norm_coef != 0)

    # Return the intersection matrix and the edges of the bins used for the
    # x and y axes, respectively.
    return imat


class ASSET(object):
    """
    Analysis of Sequences of Synchronous EvenTs class.

    Parameters
    ----------
    spiketrains_i, spiketrains_j : list of neo.SpikeTrain
        Input spike trains for the first and second time dimensions,
        respectively, to compute the p-values from.
        If `spiketrains_y` is None, it's set to `spiketrains`.
    bin_size : pq.Quantity, optional
        The width of the time bins used to compute the probability matrix.
    t_start_i, t_start_j : pq.Quantity, optional
        The start time of the binning for the first and second axes,
        respectively.
        If None, the attribute `t_start` of the spike trains is used
        (if the same for all spike trains).
        Default: None
    t_stop_i, t_stop_j : pq.Quantity, optional
        The stop time of the binning for the first and second axes,
        respectively.
        If None, the attribute `t_stop` of the spike trains is used
        (if the same for all spike trains).
        Default: None
    verbose : bool, optional
        If True, print messages and show progress bar.
        Default: True


    Raises
    ------
    ValueError
        If the `t_start` & `t_stop` times are not (one of):
          perfectly aligned;

          fully disjoint.

    """

    def __init__(self, spiketrains_i, spiketrains_j=None, bin_size=3 * pq.ms,
                 t_start_i=None, t_start_j=None, t_stop_i=None, t_stop_j=None,
                 verbose=True):
        self.spiketrains_i = spiketrains_i
        if spiketrains_j is None:
            spiketrains_j = spiketrains_i
        self.spiketrains_j = spiketrains_j
        self.bin_size = bin_size
        self.t_start_i, self.t_stop_i = _signals_t_start_stop(
            spiketrains_i,
            t_start=t_start_i,
            t_stop=t_stop_i)
        self.t_start_j, self.t_stop_j = _signals_t_start_stop(
            spiketrains_j,
            t_start=t_start_j,
            t_stop=t_stop_j)
        self.verbose = verbose and rank == 0

        msg = 'The time intervals for x and y need to be either identical ' \
              'or fully disjoint, but they are:\n' \
              'x: ({}, {}) and y: ({}, {}).'.format(self.t_start_i,
                                                    self.t_stop_i,
                                                    self.t_start_j,
                                                    self.t_stop_j)

        # the starts have to be perfectly aligned for the binning to work
        # the stops can differ without impacting the binning
        if self.t_start_i == self.t_start_j:
            if not _quantities_almost_equal(self.t_stop_i, self.t_stop_j):
                raise ValueError(msg)
        elif (self.t_start_i < self.t_start_j < self.t_stop_i) \
                or (self.t_start_i < self.t_stop_j < self.t_stop_i):
            raise ValueError(msg)

        # Compute the binned spike train matrices, along both time axes
        self.spiketrains_binned_i = conv.BinnedSpikeTrain(
            self.spiketrains_i, bin_size=self.bin_size,
            t_start=self.t_start_i, t_stop=self.t_stop_i)
        self.spiketrains_binned_j = conv.BinnedSpikeTrain(
            self.spiketrains_j, bin_size=self.bin_size,
            t_start=self.t_start_j, t_stop=self.t_stop_j)

    @property
    def x_edges(self):
        """
        A Quantity array of `n+1` edges of the bins used for the horizontal
        axis of the intersection matrix, where `n` is the number of bins that
        time was discretized in.
        """
        return self.spiketrains_binned_i.bin_edges.rescale(self.bin_size.units)

    @property
    def y_edges(self):
        """
        A Quantity array of `n+1` edges of the bins used for the vertical axis
        of the intersection matrix, where `n` is the number of bins that
        time was discretized in.
        """
        return self.spiketrains_binned_j.bin_edges.rescale(self.bin_size.units)

    def is_symmetric(self):
        """
        Returns
        -------
        bool
            Whether the intersection matrix  is symmetric or not.

        See Also
        --------
        ASSET.intersection_matrix

        """
        return _quantities_almost_equal(self.x_edges[0], self.y_edges[0])

    def intersection_matrix(self, normalization=None):
        """
        Generates the intersection matrix from a list of spike trains.

        Given a list of `neo.SpikeTrain`, consider two binned versions of them
        differing for the starting and ending times of the binning:
        `t_start_x`, `t_stop_x`, `t_start_y` and `t_stop_y` respectively (the
        time intervals can be either identical or completely disjoint). Then
        calculate the intersection matrix `M` of the two binned data, where
        `M[i,j]` is the overlap of bin `i` in the first binned data and bin `j`
        in the second binned data (i.e., the number of spike trains spiking at
        both bin `i` and bin `j`).

        The matrix entries can be normalized to values between `0` and `1` via
        different normalizations (see "Parameters" section).

        Parameters
        ----------
        normalization : {'intersection', 'mean', 'union'} or None, optional
            The normalization type to be applied to each entry `M[i,j]` of the
            intersection matrix `M`. Given the sets `s_i` and `s_j` of neuron
            IDs in the bins `i` and `j` respectively, the normalization
            coefficient can be:

                * None: no normalisation (row counts)
                * 'intersection': `len(intersection(s_i, s_j))`
                * 'mean': `sqrt(len(s_1) * len(s_2))`
                * 'union': `len(union(s_i, s_j))`

            Default: None

        Returns
        -------
        imat : (n,n) np.ndarray
            The floating point intersection matrix of a list of spike trains.
            It has the shape `(n, n)`, where `n` is the number of bins that
            time was discretized in.

        """
        imat = _intersection_matrix(self.spiketrains_i, self.spiketrains_j,
                                    self.bin_size,
                                    self.t_start_i, self.t_start_j,
                                    self.t_stop_i, self.t_stop_j,
                                    normalization=normalization)
        return imat

    def probability_matrix_montecarlo(self, n_surrogates, imat=None,
                                      surrogate_method='dither_spikes',
                                      surrogate_dt=None):
        """
        Given a list of parallel spike trains, estimate the cumulative
        probability of each entry in their intersection matrix by a Monte Carlo
        approach using surrogate data.

        Contrarily to the analytical version (see
        :func:`ASSET.probability_matrix_analytical`) the Monte Carlo one does
        not incorporate the assumptions of Poissonianity in the null
        hypothesis.

        The method produces surrogate spike trains (using one of several
        methods at disposal, see "Parameters" section) and calculates their
        intersection matrix `M`. For each entry `(i, j)`, the intersection CDF
        `P[i, j]` is then given by:

        .. centered::  P[i, j] = #(spike_train_surrogates such that
                       M[i, j] < I[i, j]) / #(spike_train_surrogates)

        If `P[i, j]` is large (close to 1), `I[i, j]` is statistically
        significant: the probability to observe an overlap equal to or larger
        than `I[i, j]` under the null hypothesis is `1 - P[i, j]`, very small.

        Parameters
        ----------
        n_surrogates : int
            The number of spike train surrogates to generate for the bootstrap
            procedure.
        imat : (n,n) np.ndarray or None, optional
            The floating point intersection matrix of a list of spike trains.
            It has the shape `(n, n)`, where `n` is the number of bins that
            time was discretized in.
            If None, the output of :func:`ASSET.intersection_matrix` is used.
            Default: None
        surrogate_method : {'dither_spike_train', 'dither_spikes',
            'jitter_spikes', 'randomise_spikes', 'shuffle_isis',
            'joint_isi_dithering'}, optional

            The method to generate surrogate spike trains. Refer to the
            :func:`spike_train_surrogates.surrogates` documentation for more
            information about each surrogate method. Note that some of these
            methods need `surrogate_dt` parameter, others ignore it.
            Default: 'dither_spike_train'
        surrogate_dt : pq.Quantity, optional
            For surrogate methods shifting spike times randomly around their
            original time ('dither_spike_train', 'dither_spikes') or replacing
            them randomly within a certain window ('jitter_spikes'),
            `surrogate_dt` represents the size of that shift (window). For
            other methods, `surrogate_dt` is ignored.
            If None, it's set to `self.bin_size * 5`.
            Default: None

        Returns
        -------
        pmat : np.ndarray
            The cumulative probability matrix. `pmat[i, j]` represents the
            estimated probability of having an overlap between bins `i` and `j`
            STRICTLY LOWER than the observed overlap, under the null hypothesis
            of independence of the input spike trains.

        Notes
        -----
        We recommend playing with `surrogate_dt` parameter to see how it
        influences the result matrix. For this, refer to the ASSET tutorial.

        See Also
        --------
        ASSET.probability_matrix_analytical : analytical derivation of the
                                              matrix

        """
        if imat is None:
            # Compute the intersection matrix of the original data
            imat = self.intersection_matrix()

        if surrogate_dt is None:
            surrogate_dt = self.bin_size * 5

        symmetric = self.is_symmetric()

        # Generate surrogate spike trains as a list surrs
        # Compute the p-value matrix pmat; pmat[i, j] counts the fraction of
        # surrogate data whose intersection value at (i, j) is lower than or
        # equal to that of the original data
        pmat = np.zeros(imat.shape, dtype=np.int32)

        for surr_id in trange(n_surrogates, desc="pmat_bootstrap",
                              disable=not self.verbose):
            if mpi_accelerated and surr_id % size != rank:
                continue
            surrogates = [spike_train_surrogates.surrogates(
                st, n_surrogates=1,
                method=surrogate_method,
                dt=surrogate_dt,
                decimals=None,
                edges=True)[0]
                          for st in self.spiketrains_i]

            if symmetric:
                surrogates_y = surrogates
            else:
                surrogates_y = [spike_train_surrogates.surrogates(
                    st, n_surrogates=1, method=surrogate_method,
                    dt=surrogate_dt, decimals=None, edges=True)[0]
                                for st in self.spiketrains_j]

            imat_surr = _intersection_matrix(surrogates, surrogates_y,
                                             self.bin_size,
                                             self.t_start_i, self.t_start_j,
                                             self.t_stop_i, self.t_stop_j)

            pmat += (imat_surr <= (imat - 1))

            del imat_surr

        if mpi_accelerated:
            pmat = comm.allreduce(pmat, op=MPI.SUM)

        pmat = pmat * 1. / n_surrogates

        if symmetric:
            np.fill_diagonal(pmat, 0.5)

        return pmat

    def probability_matrix_analytical(self, imat=None,
                                      firing_rates_x='estimate',
                                      firing_rates_y='estimate',
                                      kernel_width=100 * pq.ms):
        r"""
        Given a list of spike trains, approximates the cumulative probability
        of each entry in their intersection matrix.

        The approximation is analytical and works under the assumptions that
        the input spike trains are independent and Poisson. It works as
        follows:

            * Bin each spike train at the specified `bin_size`: this yields a
              binary array of 1s (spike in bin) and 0s (no spike in bin;
              clipping used);
            * If required, estimate the rate profile of each spike train by
              convolving the binned array with a boxcar kernel of user-defined
              length;
            * For each neuron `k` and each pair of bins `i` and `j`, compute
              the probability :math:`p_ijk` that neuron `k` fired in both bins
              `i` and `j`.
            * Approximate the probability distribution of the intersection
              value at `(i, j)` by a Poisson distribution with mean parameter
              :math:`l = \sum_k (p_ijk)`,
              justified by Le Cam's approximation of a sum of independent
              Bernouilli random variables with a Poisson distribution.

        Parameters
        ----------
        imat : (n,n) np.ndarray or None, optional
            The intersection matrix of a list of spike trains.
            It has the shape `(n, n)`, where `n` is the number of bins that
            time was discretized in.
            If None, the output of :func:`ASSET.intersection_matrix` is used.
            Default: None
        firing_rates_x, firing_rates_y : list of neo.AnalogSignal or 'estimate'
            If a list, `firing_rates[i]` is the firing rate of the spike train
            `spiketrains[i]`.
            If 'estimate', firing rates are estimated by simple boxcar kernel
            convolution, with the specified `kernel_width`.
            Default: 'estimate'
        kernel_width : pq.Quantity, optional
            The total width of the kernel used to estimate the rate profiles
            when `firing_rates` is 'estimate'.
            Default: 100 * pq.ms

        Returns
        -------
        pmat : np.ndarray
            The cumulative probability matrix. `pmat[i, j]` represents the
            estimated probability of having an overlap between bins `i` and `j`
            STRICTLY LOWER than the observed overlap, under the null hypothesis
            of independence of the input spike trains.
        """
        if imat is None:
            # Compute the intersection matrix of the original data
            imat = self.intersection_matrix()

        symmetric = self.is_symmetric()

        bsts_x_matrix = self.spiketrains_binned_i.to_bool_array()

        if symmetric:
            bsts_y_matrix = bsts_x_matrix
        else:
            bsts_y_matrix = self.spiketrains_binned_j.to_bool_array()

            # Check that the nr. neurons is identical between the two axes
            if bsts_x_matrix.shape[0] != bsts_y_matrix.shape[0]:
                raise ValueError(
                    'Different number of neurons along the x and y axis!')

        # Define the firing rate profiles
        if firing_rates_x == 'estimate':
            # If rates are to be estimated, create the rate profiles as
            # Quantity objects obtained by boxcar-kernel convolution
            fir_rate_x = self._rate_of_binned_spiketrain(bsts_x_matrix,
                                                         kernel_width)
        elif isinstance(firing_rates_x, list):
            # If rates provided as lists of AnalogSignals, create time slices
            # for both axes, interpolate in the time bins of interest and
            # convert to Quantity
            fir_rate_x = _interpolate_signals(
                firing_rates_x, self.spiketrains_binned_i.bin_edges[:-1],
                self.verbose)
        else:
            raise ValueError(
                'fir_rates_x must be a list or the string "estimate"')

        if symmetric:
            fir_rate_y = fir_rate_x
        elif firing_rates_y == 'estimate':
            fir_rate_y = self._rate_of_binned_spiketrain(bsts_y_matrix,
                                                         kernel_width)
        elif isinstance(firing_rates_y, list):
            # If rates provided as lists of AnalogSignals, create time slices
            # for both axes, interpolate in the time bins of interest and
            # convert to Quantity
            fir_rate_y = _interpolate_signals(
                firing_rates_y, self.spiketrains_binned_j.bin_edges[:-1],
                self.verbose)
        else:
            raise ValueError(
                'fir_rates_y must be a list or the string "estimate"')

        # For each neuron, compute the prob. that that neuron spikes in any bin
        if self.verbose:
<<<<<<< HEAD
            logger.info('compute the prob. that each neuron fires in each '
                        'pair of bins...')
=======
            logger.info("Compute the probability that each neuron fires in "
                        "each pair of bins...")
>>>>>>> 554250e1

        rate_bins_x = (fir_rate_x * self.bin_size).simplified.magnitude
        spike_probs_x = 1. - np.exp(-rate_bins_x)
        if symmetric:
            spike_probs_y = spike_probs_x
        else:
            rate_bins_y = (fir_rate_y * self.bin_size).simplified.magnitude
            spike_probs_y = 1. - np.exp(-rate_bins_y)

        # Compute the matrix Mu[i, j] of parameters for the Poisson
        # distributions which describe, at each (i, j), the approximated
        # overlap probability. This matrix is just the sum of the probability
        # matrices p_ijk computed for each neuron k:
        # p_ijk is the probability that neuron k spikes in both bins i and j.
        # The sum of outer products is equivalent to a dot product.
        if self.verbose:
<<<<<<< HEAD
            logger.info("compute the probability matrix by Le Cam's "
=======
            logger.info("Compute the probability matrix by Le Cam's "
>>>>>>> 554250e1
                        "approximation...")
        Mu = spike_probs_x.T.dot(spike_probs_y)
        # A straightforward implementation is:
        # pmat_shape = spike_probs_x.shape[1], spike_probs_y.shape[1]
        # Mu = np.zeros(pmat_shape, dtype=np.float64)
        # for probx, proby in zip(spike_probs_x, spike_probs_y):
        #     Mu += np.outer(probx, proby)

        # Compute the probability matrix obtained from imat using the Poisson
        # pdfs
        pmat = scipy.stats.poisson.cdf(imat - 1, Mu)

        if symmetric:
            # Substitute 0.5 to the elements along the main diagonal
            if self.verbose:
<<<<<<< HEAD
                logger.info("substitute 0.5 to elements along the main "
=======
                logger.info("Substitute 0.5 to elements along the main "
>>>>>>> 554250e1
                            "diagonal...")
            np.fill_diagonal(pmat, 0.5)

        return pmat

    def joint_probability_matrix(self, pmat, filter_shape, n_largest,
                                 min_p_value=1e-5, precision='float',
                                 cuda_threads=64, cuda_cwr_loops=32,
                                 tolerance=1e-5):
        """
        Map a probability matrix `pmat` to a joint probability matrix `jmat`,
        where `jmat[i, j]` is the joint p-value of the largest neighbors of
        `pmat[i, j]`.

        The values of `pmat` are assumed to be uniformly distributed in the
        range [0, 1]. Centered a rectangular kernel of shape
        `filter_shape=(l, w)` around each entry `pmat[i, j]`,
        aligned along the diagonal where `pmat[i, j]` lies into, extracts the
        `n_largest` values falling within the kernel and computes their joint
        p-value `jmat[i, j]`.

        Parameters
        ----------
        pmat : np.ndarray
            A square matrix, the output of
            :func:`ASSET.probability_matrix_montecarlo` or
            :func:`ASSET.probability_matrix_analytical`, of cumulative
            probability values between 0 and 1. The values are assumed
            to be uniformly distributed in the said range.
        filter_shape : tuple of int
            A pair of integers representing the kernel shape `(l, w)`.
        n_largest : int
            The number of the largest neighbors to collect for each entry in
            `jmat`.
        min_p_value : float, optional
            The minimum p-value in range `[0, 1)` for individual entries in
            `pmat`. Each `pmat[i, j]` is set to
            `min(pmat[i, j], 1-p_value_min)` to avoid that a single highly
            significant value in `pmat` (extreme case: `pmat[i, j] = 1`) yields
            joint significance of itself and its neighbors.
            Default: 1e-5

        precision : {'float', 'double'}, optional
            Single or double floating-point precision for the resulting `jmat`
            matrix.

              * `'float'`: 32 bits; the tolerance error is ``≲1e-3``.
              * `'double'`: 64 bits; the tolerance error is ``<1e-5``.

            Double floating-point precision is typically x4 times slower than
            the single floating-point equivalent.
            Default: 'float'
        cuda_threads : int, optional
            [CUDA/OpenCL performance parameter that does not influence the
            result.]
            The number of CUDA/OpenCL threads per block (in X axis) between 1
            and 1024 and is used only if CUDA or OpenCL backend is enabled.
            For performance reasons, it should be a multiple of 32.
            Old GPUs (Tesla K80) perform faster with `cuda_threads` larger
            than 64 while new series (Tesla T4) with capabilities 6.x and more
            work best with 32 threads.
            Default: 64
        cuda_cwr_loops : int, optional
            [CUDA/OpenCL performance parameter that does not influence the
            result.]
            A positive integer that defines the number of fast
            'combinations_with_replacement' loops to run to reduce branch
            divergence. This parameter influences the performance when the
            number of iterations is huge (`>1e8`); in such cases, increase
            the value.
            Default: 32
        tolerance : float, optional
            Tolerance is used to catch unexpected behavior of billions of
            floating point additions, when the number of iterations is huge
            or the data arrays are large. A warning is thrown when the
            resulting joint prob. matrix values are outside of the acceptable
            range ``[-tolerance, 1.0 + tolerance]``.
            Default: 1e-5

        Returns
        -------
        jmat : np.ndarray
            The joint probability matrix associated to `pmat`.

        Notes
        -----
        1. By default, if CUDA is detected, CUDA acceleration is used. CUDA
           backend is **~X1000** faster than the Python implementation.
           To turn off CUDA features, set the environment flag
           ``ELEPHANT_USE_CUDA`` to ``0``. Otherwise
        2. If PyOpenCL is installed and detected, PyOpenCL backend is used.
           PyOpenCL backend is **~X100** faster than the Python implementation.
           To turn off OpenCL features, set the environment flag
           ``ELEPHANT_USE_OPENCL`` to ``0``.

           When using PyOpenCL backend, make sure you've disabled GPU Hangcheck
           as described in the `Intel GPU developers documentation
           <https://software.intel.com/content/www/us/en/develop/
           documentation/get-started-with-intel-oneapi-base-linux/top/
           before-you-begin.html>`_. Do it with caution - using your built-in
           Intel graphics card to perform computations may make the system
           unresponsive until the compute program terminates.

        """
        l, w = filter_shape

        if self.verbose:
<<<<<<< HEAD
            logger.info("finding neighbors in probability matrix")
=======
            logger.info("Finding neighbors in probability matrix...")
>>>>>>> 554250e1

        # Find for each P_ij in the probability matrix its neighbors and
        # maximize them by the maximum value 1-p_value_min
        pmat = np.asarray(pmat, dtype=np.float32)
        pmat_neighb_obj = _PMatNeighbors(filter_shape=filter_shape,
                                         n_largest=n_largest,
                                         verbose=self.verbose)
        pmat_neighb = pmat_neighb_obj.compute(pmat)


        if self.verbose:
            logger.info("Finding unique set of values...")

        pmat_neighb = np.minimum(pmat_neighb, 1. - min_p_value,
                                 out=pmat_neighb)

        # in order to avoid doing the same calculation multiple times:
        # find all unique sets of values in pmat_neighb
        # and store the corresponding indices
        # flatten the second and third dimension in order to use np.unique
        pmat_neighb = pmat_neighb.reshape(pmat.size, n_largest)
        pmat_neighb, pmat_neighb_indices = np.unique(pmat_neighb, axis=0,
                                                     return_inverse=True)

        # Compute the joint p-value matrix jpvmat
        n = l * (1 + 2 * w) - w * (
                w + 1)  # number of entries covered by kernel
        jsf = _JSFUniformOrderStat3D(n=n, d=pmat_neighb.shape[1],
                                     precision=precision,
                                     verbose=self.verbose,
                                     cuda_threads=cuda_threads,
                                     cuda_cwr_loops=cuda_cwr_loops,
                                     tolerance=tolerance)
        jpvmat = jsf.compute(u=pmat_neighb)

        # restore the original shape using the stored indices
        jpvmat = jpvmat[pmat_neighb_indices].reshape(pmat.shape)

        return 1. - jpvmat

    @staticmethod
    def mask_matrices(matrices, thresholds):
        """
        Given a list of `matrices` and a list of `thresholds`, return a boolean
        matrix `B` ("mask") such that `B[i,j]` is True if each input matrix in
        the list strictly exceeds the corresponding threshold at that position.
        If multiple matrices are passed along with only one threshold the same
        threshold is applied to all matrices.

        Parameters
        ----------
        matrices : list of np.ndarray
            The matrices which are compared to the respective thresholds to
            build the mask. All matrices must have the same shape.
            Typically, it is a list `[pmat, jmat]`, i.e., the (cumulative)
            probability and joint probability matrices.
        thresholds : float or list of float
            The significance thresholds for each matrix in `matrices`.

        Returns
        -------
        mask : np.ndarray
            Boolean mask matrix with the shape of the input matrices.

        Raises
        ------
        ValueError
            If `matrices` or `thresholds` is an empty list.

            If `matrices` and `thresholds` have different lengths.

        See Also
        --------
        ASSET.probability_matrix_montecarlo : for `pmat` generation
        ASSET.probability_matrix_analytical : for `pmat` generation
        ASSET.joint_probability_matrix : for `jmat` generation

        """
        if len(matrices) == 0:
            raise ValueError("Empty list of matrices")
        if isinstance(thresholds, float):
            thresholds = np.full(shape=len(matrices), fill_value=thresholds)
        if len(matrices) != len(thresholds):
            raise ValueError(
                '`matrices` and `thresholds` must have same length')

        mask = np.ones_like(matrices[0], dtype=bool)
        for (mat, thresh) in zip(matrices, thresholds):
            mask &= mat > thresh

        # Replace nans, coming from False * np.inf, with zeros
        mask[np.isnan(mask)] = False

        return mask

    @staticmethod
    def cluster_matrix_entries(mask_matrix, max_distance, min_neighbors,
                               stretch, working_memory=None, array_file=None,
                               keep_file=False, verbose=False):
        r"""
        Given a matrix `mask_matrix`, replaces its positive elements with
        integers representing different cluster IDs. Each cluster comprises
        close-by elements.

        In ASSET analysis, `mask_matrix` is a thresholded ("masked") version
        of the intersection matrix `imat`, whose values are those of `imat`
        only if considered statistically significant, and zero otherwise.

        A cluster is built by pooling elements according to their distance,
        via the DBSCAN algorithm (see `sklearn.cluster.DBSCAN` class). Elements
        form a neighbourhood if at least one of them has a distance not larger
        than `max_distance` from the others, and if they are at least
        `min_neighbors`. Overlapping neighborhoods form a cluster:

            * Clusters are assigned integers from `1` to the total number `k`
              of clusters;
            * Unclustered ("isolated") positive elements of `mask_matrix` are
              assigned value `-1`;
            * Non-positive elements are assigned the value `0`.

        The distance between the positions of two positive elements in
        `mask_matrix` is given by a Euclidean metric which is stretched if the
        two positions are not aligned along the 45 degree direction (the main
        diagonal direction), as more, with maximal stretching along the
        anti-diagonal. Specifically, the Euclidean distance between positions
        `(i1, j1)` and `(i2, j2)` is stretched by a factor

        .. math::
                 1 + (\mathtt{stretch} - 1.) *
                 \left|\sin((\pi / 4) - \theta)\right|,

        where :math:`\theta` is the angle between the pixels and the 45 degree
        direction. The stretching factor thus varies between 1 and `stretch`.

        Parameters
        ----------
        mask_matrix : np.ndarray
            The boolean matrix, whose elements with positive values are to be
            clustered. The output of :func:`ASSET.mask_matrices`.
        max_distance : float
            The maximum distance between two elements in `mask_matrix` to be
            a part of the same neighbourhood in the DBSCAN algorithm.
        min_neighbors : int
            The minimum number of elements to form a neighbourhood.
        stretch : float
            The stretching factor of the euclidean metric for elements aligned
            along the 135 degree direction (anti-diagonal). The actual
            stretching increases from 1 to `stretch` as the direction of the
            two elements moves from the 45 to the 135 degree direction.
            `stretch` must be greater than 1.
        working_memory : int or None, optional
            The sought maximum memory in MiB for temporary distance matrix
            chunks. When None (default), no chunking is performed. This
            parameter is passed directly to
            ``sklearn.metrics.pairwise_distances_chunked`` function, and it
            has no influence on the outcome matrix. Instead, it controls the
            memory VS speed trade-off.
            Default: None
        array_file : str or path-like, optional
            Path to a location of a temporary file, that should be used to
            store the matrix of stretched  distances when chunking the
            computations. This is achieved using `np.memmap`. If
            `working_memory` is None (no chunking), this parameter is ignored.
            This will not impact the results, but the  operations will  be
            slower (than chunking and storing the final matrix in a memory
            array). This option should be used when there is not enough memory
            to allocate the full stretched distance matrix needed before
            DBSCAN.
            Default: None
        keep_file : bool, optional
            Delete the temporary file specified in `array_file` automatically.
            This option can be used to access the distance matrix after the
            clustering.
            Default: False
        verbose : bool, optional
            Display log messages and progress bars.
            Default: False

        Returns
        -------
        cluster_mat : np.ndarray
            A matrix with the same shape of `mask_matrix`, each of whose
            elements is either:

                * a positive integer (cluster ID) if the element is part of a
                  cluster;
                * `0` if the corresponding element in `mask_matrix` is
                  non-positive;
                * `-1` if the element does not belong to any cluster.

        See Also
        --------
        sklearn.cluster.DBSCAN

        """
        # Don't do anything if mat is identically zero
        if np.all(mask_matrix == 0):
            return mask_matrix

        # List the significant pixels of mat in a 2-columns array
        xpos_sgnf, ypos_sgnf = np.where(mask_matrix > 0)

        # Allocate temporary file if requested
        mapped_array_file = None
        if array_file:
            file_path = Path(array_file) if isinstance(array_file, str) \
                else array_file
            file_dir = file_path.parent
            file_name = file_path.stem
            mapped_array_file = tempfile.NamedTemporaryFile(
                                    prefix=file_name, dir=file_dir,
                                    delete=not keep_file)

        # Compute the matrix D[i, j] of euclidean distances between pixels i
        # and j
        try:
            D = _stretched_metric_2d(
                xpos_sgnf, ypos_sgnf, stretch=stretch, ref_angle=45,
                working_memory=working_memory,
                mapped_array_file=mapped_array_file, verbose=verbose)
        except MemoryError as err:
            raise MemoryError("Set 'working_memory=100' or another value to "
                              "chunk the data. If this does not solve, use the"
                              " 'array_file' parameter to pass a location for "
                              "a temporary file to map the array to the disk."
                              ) from err

        if verbose:
            logger.info("Running DBSCAN")

        # Cluster positions of significant pixels via dbscan
        core_samples, config = dbscan(
            D, eps=max_distance, min_samples=min_neighbors,
            metric='precomputed')

        if verbose:
            logger.info("Building cluster matrix")

        # Construct the clustered matrix, where each element has value
        # * i = 1 to k if it belongs to a cluster i,
        # * 0 if it is not significant,
        # * -1 if it is significant but does not belong to any cluster
        cluster_mat = np.zeros_like(mask_matrix, dtype=np.int32)
        cluster_mat[xpos_sgnf, ypos_sgnf] = \
            config * (config == -1) + (config + 1) * (config >= 0)

        return cluster_mat

    def extract_synchronous_events(self, cmat, ids=None):
        """
        Given a list of spike trains, a bin size, and a clustered
        intersection matrix obtained from those spike trains via ASSET
        analysis, extracts the sequences of synchronous events (SSEs)
        corresponding to clustered elements in the cluster matrix.

        Parameters
        ----------
        cmat : (n,n) np.ndarray
            The cluster matrix, the output of
            :func:`ASSET.cluster_matrix_entries`.
        ids : list, optional
            A list of spike train IDs. If provided, `ids[i]` is the identity
            of `spiketrains[i]`. If None, the IDs `0,1,...,n-1` are used.
            Default: None

        Returns
        -------
        sse_dict : dict
            A dictionary `D` of SSEs, where each SSE is a sub-dictionary `Dk`,
            `k=1,...,K`, where `K` is the max positive integer in `cmat` (i.e.,
            the total number of clusters in `cmat`):

            .. centered:: D = {1: D1, 2: D2, ..., K: DK}

            Each sub-dictionary `Dk` represents the k-th diagonal structure
            (i.e., the k-th cluster) in `cmat`, and is of the form

            .. centered:: Dk = {(i1, j1): S1, (i2, j2): S2, ..., (iL, jL): SL}.

            The keys `(i, j)` represent the positions (time bin IDs) of all
            elements in `cmat` that compose the SSE (i.e., that take value `l`
            and therefore belong to the same cluster), and the values `Sk` are
            sets of neuron IDs representing a repeated synchronous event (i.e.,
            spiking at time bins `i` and `j`).
        """
        nr_worms = cmat.max()  # number of different clusters ("worms") in cmat
        if nr_worms <= 0:
            return {}

        # Compute the transactions associated to the two binnings
        tracts_x = _transactions(
            self.spiketrains_i, bin_size=self.bin_size, t_start=self.t_start_i,
            t_stop=self.t_stop_i,
            ids=ids)

        if self.spiketrains_j is self.spiketrains_i or self.is_symmetric():
            diag_id = 0
            tracts_y = tracts_x
        else:
            diag_id = None
            tracts_y = _transactions(
                self.spiketrains_j, bin_size=self.bin_size,
                t_start=self.t_start_j, t_stop=self.t_stop_j, ids=ids)

        # Reconstruct each worm, link by link
        sse_dict = {}
        for k in tqdm(range(1, nr_worms + 1),
                      total=nr_worms,
                      desc="Extracting SSEs"):  # for each worm
            # worm k is a list of links (each link will be 1 sublist)
            worm_k = {}
            pos_worm_k = np.array(
                np.where(cmat == k)).T  # position of all links
            # if no link lies on the reference diagonal
            if all([y - x != diag_id for (x, y) in pos_worm_k]):
                for bin_x, bin_y in pos_worm_k:  # for each link

                    # reconstruct the link
                    link_l = set(tracts_x[bin_x]).intersection(
                        tracts_y[bin_y])

                    # and assign it to its pixel
                    worm_k[(bin_x, bin_y)] = link_l

                sse_dict[k] = worm_k

        return sse_dict

    def _rate_of_binned_spiketrain(self, binned_spiketrains, kernel_width):
        """
        Calculate the rate of binned spiketrains using convolution with
        a boxcar kernel.
        """
        if self.verbose:
<<<<<<< HEAD
            logger.info('compute rates by boxcar-kernel convolution...')
=======
            logger.info("Compute rates by boxcar-kernel convolution...")
>>>>>>> 554250e1

        # Create the boxcar kernel and convolve it with the binned spike trains
        k = int((kernel_width / self.bin_size).simplified.item())
        kernel = np.full(k, fill_value=1. / k)
        rate = np.vstack([np.convolve(bst, kernel, mode='same')
                          for bst in binned_spiketrains])

        # The convolution results in an array decreasing at the borders due
        # to absence of spikes beyond the borders. Replace the first and last
        # (k//2) elements with the (k//2)-th / (n-k//2)-th ones, respectively
        k2 = k // 2
        for i in range(rate.shape[0]):
            rate[i, :k2] = rate[i, k2]
            rate[i, -k2:] = rate[i, -k2 - 1]

        # Multiply the firing rates by the proper unit
        rate = rate * (1. / self.bin_size).rescale('Hz')

        return rate<|MERGE_RESOLUTION|>--- conflicted
+++ resolved
@@ -575,11 +575,7 @@
             raise ValueError('elements in fir_rates must have 2 dimensions')
 
     if verbose:
-<<<<<<< HEAD
-        logger.info('create time slices of the rates...')
-=======
         logger.info("Create time slices of the rates...")
->>>>>>> 554250e1
 
     # Interpolate in the time bins
     interpolated_signal = np.vstack([_analog_signal_step_interp(
@@ -1044,11 +1040,7 @@
                 stdout=subprocess.PIPE, stderr=subprocess.PIPE)
             if self.verbose:
                 logger.info(compile_status.stdout.decode())
-<<<<<<< HEAD
-                logger.info(compile_status.stderr.decode(), file=sys.stderr)
-=======
                 logger.info(compile_status.stderr.decode())
->>>>>>> 554250e1
             compile_status.check_returncode()
             log_du_path = os.path.join(asset_tmp_folder, "log_du.dat")
             P_total_path = os.path.join(asset_tmp_folder, "P_total.dat")
@@ -1059,11 +1051,7 @@
                 stdout=subprocess.PIPE, stderr=subprocess.PIPE)
             if self.verbose:
                 logger.info(run_status.stdout.decode())
-<<<<<<< HEAD
-                logger.info(run_status.stderr.decode(), file=sys.stderr)
-=======
                 logger.info(run_status.stderr.decode())
->>>>>>> 554250e1
             run_status.check_returncode()
             with open(P_total_path, 'rb') as f:
                 P_total = np.fromfile(f, dtype=self.dtype)
@@ -2261,13 +2249,8 @@
 
         # For each neuron, compute the prob. that that neuron spikes in any bin
         if self.verbose:
-<<<<<<< HEAD
-            logger.info('compute the prob. that each neuron fires in each '
-                        'pair of bins...')
-=======
             logger.info("Compute the probability that each neuron fires in "
                         "each pair of bins...")
->>>>>>> 554250e1
 
         rate_bins_x = (fir_rate_x * self.bin_size).simplified.magnitude
         spike_probs_x = 1. - np.exp(-rate_bins_x)
@@ -2284,11 +2267,7 @@
         # p_ijk is the probability that neuron k spikes in both bins i and j.
         # The sum of outer products is equivalent to a dot product.
         if self.verbose:
-<<<<<<< HEAD
-            logger.info("compute the probability matrix by Le Cam's "
-=======
             logger.info("Compute the probability matrix by Le Cam's "
->>>>>>> 554250e1
                         "approximation...")
         Mu = spike_probs_x.T.dot(spike_probs_y)
         # A straightforward implementation is:
@@ -2304,11 +2283,7 @@
         if symmetric:
             # Substitute 0.5 to the elements along the main diagonal
             if self.verbose:
-<<<<<<< HEAD
-                logger.info("substitute 0.5 to elements along the main "
-=======
                 logger.info("Substitute 0.5 to elements along the main "
->>>>>>> 554250e1
                             "diagonal...")
             np.fill_diagonal(pmat, 0.5)
 
@@ -2416,11 +2391,7 @@
         l, w = filter_shape
 
         if self.verbose:
-<<<<<<< HEAD
-            logger.info("finding neighbors in probability matrix")
-=======
             logger.info("Finding neighbors in probability matrix...")
->>>>>>> 554250e1
 
         # Find for each P_ij in the probability matrix its neighbors and
         # maximize them by the maximum value 1-p_value_min
@@ -2755,11 +2726,7 @@
         a boxcar kernel.
         """
         if self.verbose:
-<<<<<<< HEAD
-            logger.info('compute rates by boxcar-kernel convolution...')
-=======
             logger.info("Compute rates by boxcar-kernel convolution...")
->>>>>>> 554250e1
 
         # Create the boxcar kernel and convolve it with the binned spike trains
         k = int((kernel_width / self.bin_size).simplified.item())
