"""
This module defines the basic classes that represent trials in Elephant.

Many neuroscience methods rely on the concept of repeated trials to improve the
estimate of quantities measured from the data. In the simplest case, results
from multiple trials are averaged, in other scenarios more intricate steps must
be taken in order to pool information from each repetition of a trial. Typically,
trials are considered as fixed time intervals tied to a specific event in the
experiment, such as the onset of a stimulus.

Neo does not impose a specific way in which trials are to be represented. A
natural way to represent trials is to have a :class:`neo.Block` containing multiple
:class:`neo.Segment` objects, each representing the data of one trial. Another popular
option is to store trials as lists of lists, where the outer refers to
individual lists, and inner lists contain Neo data objects (:class:`neo.SpikeTrain`
and :class:`neo.AnalogSignal` containing individual data of each trial.

The classes of this module abstract from these individual data representations
by introducing a set of :class:`Trials` classes with a common API. These classes
are initialized by a supported way of structuring trials, e.g.,
:class:`TrialsFromBlock` for the first method described above. Internally,
:class:`Trials` class will not convert this representation, but provide access
to data in specific trials (e.g., all spike trains in trial 5) or general
information about the trial structure (e.g., how many trials are there?)  via a
fixed API. Trials are consecutively numbered, starting at a trial ID of 0.

In the release, the classes :class:`TrialsFromBlock` and
:class:`TrialsFromLists` provide this unified way to access trial data.

.. autosummary::
    :toctree: _toctree/trials
    :template: trials_class.rst

    TrialsFromBlock
    TrialsFromLists

:copyright: Copyright 2014-2023 by the Elephant team, see `doc/authors.rst`.
:license: Modified BSD, see LICENSE.txt for details.
"""

from abc import ABCMeta, abstractmethod
from typing import List

import neo.utils
from neo.core import Segment, Block
from neo.core.spiketrainlist import SpikeTrainList


class Trials:
    """
    Base class for handling trials.

    This is the base class from which all trial objects inherit.
    This class implements support for universally recommended arguments.

    Parameters
    ----------
    description : string, optional
        A textual description of the set of trials. Can be accessed via the
        class attribute `description`.
        Default: None.

    """

    __metaclass__ = ABCMeta

    def __init__(self, description: str = "Trials"):
        """Create an instance of the trials class."""
        self.description = description

    @abstractmethod
    def __getitem__(self, trial_number: int) -> neo.core.Segment:
        """Get a specific trial by number."""
        pass

    @abstractmethod
    def n_trials(self) -> int:
        """Get the number of trials.

        Returns
        -------
        int: Number of trials
        """
        pass

    @abstractmethod
    def n_spiketrains_trial_by_trial(self) -> List[int]:
        """Get the number of spike trains in each trial as a list.

        Returns
        -------
        list of int: For each trial, contains the number of spike trains in the
            trial.
        """
        pass

    @abstractmethod
    def n_analogsignals_trial_by_trial(self) -> List[int]:
        """Get the number of analogsignal objects in each trial as a list.

        Returns
        -------
        list of int: For each trial, contains the number of analogsignal objects
            in the trial.
        """
        pass

    @abstractmethod
    def get_trial_as_segment(self, trials_id: int) -> neo.core.Segment:
        """Get trial as segment.

        Parameters
        ----------
        trials_id : int
            Trial number to get (starting at trial ID 0).

        Returns
        -------
        class:`neo.Segment`: a segment containing all spike trains and
            analogsignal objects of the trial.
        """
        pass

    @abstractmethod
    def get_trials_as_block(self, trial_ids: List[int] = None
                            ) -> neo.core.Block:
        """Get trials as block.

        Parameters
        ----------
        trial_ids : list of int
            Trial IDs to include in the Block (starting at trial ID 0).
            If None is specified, all trials are returned.
            Default: None

        Returns
        -------
        class:`neo.Block`: a Block  containing :class:`neo.Segment` objects for
            each of the selected trials, each containing all spike trains and
            analogsignal objects of the corresponding trial.
        """
        pass

    @abstractmethod
    def get_trials_as_list(self, trial_ids: List[int] = None
                           ) -> neo.core.spiketrainlist.SpikeTrainList:
        """Get trials as list of segments.

        Parameters
        ----------
        trial_ids : list of int
            Trial IDs to include in the list (starting at trial ID 0).
            If None is specified, all trials are returned.
            Default: None

        Returns
        -------
        list of :class:`neo.Segment`: a list  containing :class:`neo.Segment`
            objects for each of the selected trials, each containing all spike
            trains and analogsignal objects of the corresponding trial.
        """
        pass

    @abstractmethod
    def get_spiketrains_from_trial(self, trial_id: int
                                   ) -> List[
                                       neo.core.spiketrainlist.SpikeTrainList]:
        """
        Get all spike trains from a specific trial and return a list.

        Parameters
        ----------
        trial_id : int
            Trial ID to get the spike trains from (starting at trial ID 0).

        Returns
        -------
        list_of_spike_trains : class:`neo.SpikeTrainList`
            List of all spike trains of the trial.
        """
        pass

    @abstractmethod
    def get_spiketrains_from_trial_as_list(self, trial_number: int) -> (
                                       neo.core.spiketrainlist.SpikeTrainList):
        """
<<<<<<< HEAD
        Get all spiketrains from a specific trial and return a SpikeTrainList.
=======
        Get all spike trains from a specific trial and return a list.
>>>>>>> b7281233

        Parameters
        ----------
        trial_number : int
            Trial ID to get the spike trains from (starting at trial ID 0).

        Returns
        -------
<<<<<<< HEAD
        neo.core.SpikeTrainList
=======
        list_of_spike_trains : list class:`neo.SpikeTrain`
            List of all spike trains of the trial.
>>>>>>> b7281233
        """
        pass

    @abstractmethod
    def get_spiketrains_from_trial_as_segment(self, trial_id: int
                                              ) -> neo.core.Segment:
        """
        Get all spike trains from a specific trial and return a Segment.

        Parameters
        ----------
        trial_id : int
            Trial ID to get the spike trains from (starting at trial ID 0).

        Returns
        -------
        segment_with_spiketrains : :class:`neo.Segment`
            Segment containing all spike trains of the trial.
        """
        pass

    @abstractmethod
    def get_analogsignals_from_trial_as_list(self, trial_id: int
                                             ) -> List[neo.core.AnalogSignal]:
        """
        Get all analogsignals from a specific trial and return a list.

        Parameters
        ----------
        trial_id : int
            Trial ID to get the analogsignals from (starting at trial ID 0).

        Returns
        -------
        list_of_analogsignals : list of class`neo.AnalogSignal`
            List of all analogsignal objects of the trial.
        """
        pass

    @abstractmethod
    def get_analogsignals_from_trial_as_segment(self, trial_id: int = 0
                                                ) -> neo.core.Segment:
        """
        Get all analogsignal objects from a specific trial and return a
        :class:`neo.Segment`.

        Parameters
        ----------
        trial_id : int
            Trial ID to get the analogsignals from (starting at trial ID 0).

        Returns
        -------
        segment_with_analogsignals : class:`neo.Segment`
            Segment containing all analogsignal objects of the trial.
        """


class TrialsFromBlock(Trials):
    """
    This class implements support for handling trials from neo.Block.

    Parameters
    ----------
    block : neo.Block
        An instance of neo.Block containing the trials.
        The structure is assumed to follow the neo representation:
        A block contains multiple segments which are considered to contain the
        single trials.
    description : string, optional
        A textual description of the set of trials. Can be accessed via the
        class attribute `description`.
        Default: None.

    Properties
    ----------
    See Trials Class

    """

    def __init__(self, block: neo.core.block, **kwargs):
        self.block = block
        super().__init__(**kwargs)

    def __getitem__(self, trial_number: int) -> neo.core.segment:
        return self.block.segments[trial_number]

    def get_trial_as_segment(self, trials_id: int) -> neo.core.Segment:
        # Get a specific trial by number as a segment
        return self.__getitem__(trials_id)

    def get_trials_as_block(self, trial_ids: List[int] = None
                            ) -> neo.core.Block:
        # Get a block of trials by trial numbers
        block = Block()
        if not trial_ids:
            trial_ids = list(range(self.n_trials))
        for trial_number in trial_ids:
            block.segments.append(self.get_trial_as_segment(trial_number))
        return block

    def get_trials_as_list(self, trial_ids: List[int] = None
                           ) -> List[neo.core.Segment]:
        if not trial_ids:
            trial_ids = list(range(self.n_trials))
        # Get a list of segments by trial numbers
        return [self.get_trial_as_segment(trial_number)
                for trial_number in trial_ids]

    @property
    def n_trials(self) -> int:
        # Get the number of trials.
        return len(self.block.segments)

    @property
    def n_spiketrains_trial_by_trial(self) -> List[int]:
        # Get the number of SpikeTrain instances in each trial.
        return [len(trial.spiketrains) for trial in self.block.segments]

    @property
    def n_analogsignals_trial_by_trial(self) -> List[int]:
        # Get the number of AnalogSignals instances in each trial.
        return [len(trial.analogsignals) for trial in self.block.segments]

<<<<<<< HEAD
    def get_spiketrains_from_trial(self, trial_number: int
                                   ) -> neo.core.spiketrainlist.SpikeTrainList:
        return self.block.segments[trial_number].spiketrains
=======
    def get_spiketrains_from_trial(self, trial_id: int
                                   ) -> List[
                                     neo.core.spiketrainlist.SpikeTrainList]:
        return self.block.segments[trial_id].spiketrains
>>>>>>> b7281233

    def get_spiketrains_from_trial_as_list(self, trial_number: int = 0) -> (
                                       neo.core.spiketrainlist.SpikeTrainList):
        # Return a list of all spiketrains from a trial
        return SpikeTrainList(items=[spiketrain for spiketrain in
                              self.block.segments[trial_number].spiketrains])

    def get_spiketrains_from_trial_as_segment(self, trial_id: int = 0
                                              ) -> neo.core.Segment:
        # Return a segment with all spiketrains from a trial
        segment = neo.core.Segment()
        for spiketrain in self.get_spiketrains_from_trial_as_list(trial_id
                                                                  ):
            segment.spiketrains.append(spiketrain)
        return segment

    def get_analogsignals_from_trial_as_list(self, trial_id: int = 0
                                             ) -> List[neo.core.AnalogSignal]:
        # Return a list of all analogsignals from a trial
        return [analogsignal for analogsignal in
                self.block.segments[trial_id].analogsignals]

    def get_analogsignals_from_trial_as_segment(self, trial_id: int = 0
                                                ) -> neo.core.Segment:
        # Return a segment with all analogsignals from a trial
        segment = neo.core.Segment()
        for analogsignal in self.get_analogsignals_from_trial_as_list(
                trial_id):
            segment.analogsignals.append(analogsignal)
        return segment


class TrialsFromLists(Trials):
    """
    This class implements support for handling trials from list of lists.

    Parameters
    ----------
    list_of_trials : list of lists
        A list of lists. Each list entry contains a list of neo.SpikeTrains
        or neo.AnalogSignals.
    description : string, optional
        A textual description of the set of trials. Can be accessed via the
        class attribute `description`.
        Default: None.

    Properties
    ----------
    see Trials class
    """

    def __init__(self, list_of_trials: list, **kwargs):
        # Constructor
        # (actual documentation is in class documentation, see above!)
        self.list_of_trials = list_of_trials
        super().__init__(**kwargs)

    def __getitem__(self, trial_number: int) -> neo.core.Segment:
        # Get a specific trial by number
        segment = Segment()
        for element in self.list_of_trials[trial_number]:
            if isinstance(element, neo.core.SpikeTrain):
                segment.spiketrains.append(element)
            if isinstance(element, neo.core.AnalogSignal):
                segment.analogsignals.append(element)
        return segment

    def get_trial_as_segment(self, trials_id: int) -> neo.core.Segment:
        # Get a specific trial by number as a segment
        return self.__getitem__(trials_id)

    def get_trials_as_block(self, trial_ids: List[int] = None
                            ) -> neo.core.Block:
        if not trial_ids:
            trial_ids = list(range(self.n_trials))
        # Get a block of trials by trial numbers
        block = Block()
        for trial_number in trial_ids:
            block.segments.append(self.get_trial_as_segment(trial_number))
        return block

    def get_trials_as_list(self, trial_ids: List[int] = None
                           ) -> List[neo.core.Segment]:
        if not trial_ids:
            trial_ids = list(range(self.n_trials))
        # Get a list of segments by trial numbers
        return [self.get_trial_as_segment(trial_number)
                for trial_number in trial_ids]

    @property
    def n_trials(self) -> int:
        # Get the number of trials.
        return len(self.list_of_trials)

    @property
    def n_spiketrains_trial_by_trial(self) -> List[int]:
        # Get the number of spiketrains in each trial.
        return [sum(map(lambda x: isinstance(x, neo.core.SpikeTrain), trial))
                for trial in self.list_of_trials]

    @property
    def n_analogsignals_trial_by_trial(self) -> List[int]:
        # Get the number of analogsignals in each trial.
        return [sum(map(lambda x: isinstance(x, neo.core.AnalogSignal), trial))
                for trial in self.list_of_trials]

    def get_spiketrains_from_trial(self, trial_id: int
                                   ) -> neo.core.spiketrainlist.SpikeTrainList:
        return neo.core.spiketrainlist.SpikeTrainList(
            items=self.get_spiketrains_from_trial_as_list(trial_id))

    def get_spiketrains_from_trial_as_list(self, trial_number: int = 0) -> (
                                       neo.core.spiketrainlist.SpikeTrainList):
        # Return a list of all spiketrains from a trial
        return SpikeTrainList(items=[
            spiketrain for spiketrain in self.list_of_trials[trial_number]
            if isinstance(spiketrain, neo.core.SpikeTrain)])

    def get_spiketrains_from_trial_as_segment(self, trial_id: int = 0
                                              ) -> neo.core.Segment:
        # Return a segment with all spiketrains from a trial
        segment = neo.core.Segment()
        for spiketrain in self.get_spiketrains_from_trial_as_list(trial_id
                                                                  ):
            segment.spiketrains.append(spiketrain)
        return segment

    def get_analogsignals_from_trial_as_list(self, trial_id: int = 0
                                             ) -> List[neo.core.AnalogSignal]:
        # Return a list of all analogsignals from a trial
        return [analogsignal for analogsignal in
                self.list_of_trials[trial_id]
                if isinstance(analogsignal, neo.core.AnalogSignal)]

    def get_analogsignals_from_trial_as_segment(self, trial_id: int = 0
                                                ) -> neo.core.Segment:
        # Return a segment with all analogsignals from a trial
        segment = neo.core.Segment()
        for analogsignal in self.get_analogsignals_from_trial_as_list(
                trial_id):
            segment.analogsignals.append(analogsignal)
        return segment<|MERGE_RESOLUTION|>--- conflicted
+++ resolved
@@ -184,11 +184,7 @@
     def get_spiketrains_from_trial_as_list(self, trial_number: int) -> (
                                        neo.core.spiketrainlist.SpikeTrainList):
         """
-<<<<<<< HEAD
-        Get all spiketrains from a specific trial and return a SpikeTrainList.
-=======
         Get all spike trains from a specific trial and return a list.
->>>>>>> b7281233
 
         Parameters
         ----------
@@ -197,12 +193,8 @@
 
         Returns
         -------
-<<<<<<< HEAD
-        neo.core.SpikeTrainList
-=======
         list_of_spike_trains : list class:`neo.SpikeTrain`
             List of all spike trains of the trial.
->>>>>>> b7281233
         """
         pass
 
@@ -327,16 +319,10 @@
         # Get the number of AnalogSignals instances in each trial.
         return [len(trial.analogsignals) for trial in self.block.segments]
 
-<<<<<<< HEAD
-    def get_spiketrains_from_trial(self, trial_number: int
-                                   ) -> neo.core.spiketrainlist.SpikeTrainList:
-        return self.block.segments[trial_number].spiketrains
-=======
     def get_spiketrains_from_trial(self, trial_id: int
                                    ) -> List[
                                      neo.core.spiketrainlist.SpikeTrainList]:
         return self.block.segments[trial_id].spiketrains
->>>>>>> b7281233
 
     def get_spiketrains_from_trial_as_list(self, trial_number: int = 0) -> (
                                        neo.core.spiketrainlist.SpikeTrainList):
