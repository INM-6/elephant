--- conflicted
+++ resolved
@@ -625,13 +625,8 @@
     at disposal, see below) and calculates their intersection matrix M.
     For each entry (i, j), the intersection cdf P[i, j] is then given by:
 
-<<<<<<< HEAD
     .. centered::  P[i, j] = #(spike_train_surrogates such that
                    M[i, j] < I[i, j]) / #(spike_train_surrogates)
-=======
-    .. centered::  P[i, j] = #(spike_train_surrogates such that M[i, j] <
-                            I[i, j]) / #(spike_train_surrogates)
->>>>>>> a9d5ba11
 
     If P[i, j] is large (close to 1), I[i, j] is statistically significant:
     the probability to observe an overlap equal to or larger than I[i, j]
@@ -1244,12 +1239,8 @@
 
 
 def joint_probability_matrix(
-<<<<<<< HEAD
         pmat, filter_shape, nr_largest=None, alpha=0, pvmin=1e-5,
         verbose=False):
-=======
-        pmat, filter_shape, nr_largest=None, alpha=0, pvmin=1e-5):
->>>>>>> a9d5ba11
     """
     Map a probability matrix pmat to a joint probability matrix jmat, where
     jmat[i, j] is the joint p-value of the largest neighbors of pmat[i, j].
@@ -1308,12 +1299,9 @@
     >>> jmat = asset.joint_probability_matrix(pmat, filter_shape=(fl, fw))
 
     """
-<<<<<<< HEAD
     l, w = filter_shape
     nr_largest = l if nr_largest is None else nr_largest
 
-=======
->>>>>>> a9d5ba11
     # Find for each P_ij in the probability matrix its neighbors and maximize
     # them by the maximum value 1-pvmin
     pmat_neighb = _pmat_neighbors(
