--- conflicted
+++ resolved
@@ -37,10 +37,7 @@
     fanofactor
     complexity_pdf
     Complexity
-<<<<<<< HEAD
-=======
-
->>>>>>> 10c3d7cc
+
 
 Tutorial
 ********
@@ -77,11 +74,8 @@
 import numpy as np
 import quantities as pq
 import scipy.stats
-<<<<<<< HEAD
-=======
 import scipy.signal
 from scipy.special import erf
->>>>>>> 10c3d7cc
 
 import elephant.conversion as conv
 import elephant.kernels as kernels
@@ -1092,17 +1086,10 @@
 @deprecated_alias(binsize='bin_size')
 def complexity_pdf(spiketrains, bin_size):
     """
-<<<<<<< HEAD
-    Deprecated in favor of the complexity class which has a pdf attribute.
-    Will be removed in the next release!
-
-    Complexity Distribution of a list of `neo.SpikeTrain` objects.
-=======
     Complexity Distribution of a list of `neo.SpikeTrain` objects
     :cite:`statistics-Gruen2007_96`.
 
     Deprecated in favor of :meth:`Complexity.pdf`.
->>>>>>> 10c3d7cc
 
     Probability density computed from the complexity histogram which is the
     histogram of the entries of the population histogram of clipped (binary)
@@ -1139,390 +1126,6 @@
 
 class Complexity(object):
     """
-<<<<<<< HEAD
-    warnings.warn("complexity_pdf is deprecated in favor of the complexity "
-                  "class which has a pdf attribute. complexity_pdf will be "
-                  "removed in the next Elephant release.", DeprecationWarning)
-
-    complexity = Complexity(spiketrains, bin_size=bin_size)
-
-    return complexity.pdf()
-
-
-class Complexity(object):
-    """
-    Class for complexity distribution (i.e. number of synchronous spikes found)
-    of a list of `neo.SpikeTrain` objects.
-
-    Complexity is calculated by counting the number of spikes (i.e. non-empty
-    bins) that occur separated by `spread - 1` or less empty bins, within and
-    across spike trains in the `spiketrains` list.
-
-    Implementation (without spread) is based on [1]_.
-
-    Parameters
-    ----------
-    spiketrains : list of neo.SpikeTrain
-        Spike trains with a common time axis (same `t_start` and `t_stop`)
-    sampling_rate : pq.Quantity or None, optional
-        Sampling rate of the spike trains with units of 1/time.
-        Used to shift the epoch edges in order to avoid rounding errors.
-        If None using the epoch to slice spike trains may introduce
-        rounding errors.
-        Default: None
-    bin_size : pq.Quantity or None, optional
-        Width of the histogram's time bins with units of time.
-        The user must specify the `bin_size` or the `sampling_rate`.
-          * If None and the `sampling_rate` is available
-          1/`sampling_rate` is used.
-          * If both are given then `bin_size` is used.
-        Default: None
-    binary : bool, optional
-          * If True then the time histograms will be binary.
-          * If False the total number of synchronous spikes is counted in the
-            time histogram.
-        Default: True
-    spread : int, optional
-        Number of bins in which to check for synchronous spikes.
-        Spikes that occur separated by `spread - 1` or less empty bins are
-        considered synchronous.
-          * ``spread = 0`` corresponds to a bincount accross spike trains.
-          * ``spread = 1`` corresponds to counting consecutive spikes.
-          * ``spread = 2`` corresponds to counting consecutive spikes and
-            spikes separated by exactly 1 empty bin.
-          * ``spread = n`` corresponds to counting spikes separated by exactly
-            or less than `n - 1` empty bins.
-        Default: 0
-    tolerance : float or None, optional
-        Tolerance for rounding errors in the binning process and in the input
-        data.
-        If None possible binning errors are not accounted for.
-        Default: 1e-8
-
-    Attributes
-    ----------
-    epoch : neo.Epoch
-        An epoch object containing complexity values, left edges and durations
-        of all intervals with at least one spike.
-          * ``epoch.array_annotations['complexity']`` contains the
-            complexity values per spike.
-          * ``epoch.times`` contains the left edges.
-          * ``epoch.durations`` contains the durations.
-    time_histogram : neo.Analogsignal
-        A `neo.AnalogSignal` object containing the histogram values.
-        `neo.AnalogSignal[j]` is the histogram computed between
-        `t_start + j * binsize` and `t_start + (j + 1) * binsize`.
-          * If ``binary = True`` : Number of neurons that spiked in each bin,
-            regardless of the number of spikes.
-          * If ``binary = False`` : Number of neurons and spikes per neurons
-            in each bin.
-    complexity_histogram : np.ndarray
-        The number of occurrences of events of different complexities.
-        `complexity_hist[i]` corresponds to the number of events of
-        complexity `i` for `i > 0`.
-
-    Raises
-    ------
-    ValueError
-        When `t_stop` is smaller than `t_start`.
-
-        When both `sampling_rate` and `bin_size` are not specified.
-
-        When `spread` is not a positive integer.
-
-        When `spiketrains` is an empty list.
-
-        When `t_start` is not the same for all spiketrains
-
-        When `t_stop` is not the same for all spiketrains
-
-    TypeError
-        When `spiketrains` is not a list.
-
-        When the elements in `spiketrains` are not instances of neo.SpikeTrain
-
-    Warns
-    -----
-    UserWarning
-        If no sampling rate is supplied which may lead to rounding errors
-        when using the epoch to slice spike trains.
-
-    Notes
-    -----
-    * Note that with most common parameter combinations spike times can end up
-      on bin edges. This makes the binning susceptible to rounding errors which
-      is accounted for by moving spikes which are within tolerance of the next
-      bin edge into the following bin. This can be adjusted using the tolerance
-      parameter and turned off by setting `tolerance=None`.
-
-    See also
-    --------
-    elephant.conversion.BinnedSpikeTrain
-    elephant.spike_train_synchrony.Synchrotool
-
-    References
-    ----------
-    .. [1] S. Gruen, M. Abeles, & M. Diesmann, "Impact of higher-order
-           correlations on coincidence distributions of massively parallel
-           data," In "Dynamic Brain - from Neural Spikes to Behaviors",
-           pp. 96-114, Springer Berlin Heidelberg, 2008.
-
-    Examples
-    --------
-    >>> import neo
-    >>> import quantities as pq
-    >>> from elephant.statistics import Complexity
-
-    >>> sr = 1/pq.ms
-
-    >>> st1 = neo.SpikeTrain([1, 4, 6] * pq.ms, t_stop=10.0 * pq.ms)
-    >>> st2 = neo.SpikeTrain([1, 5, 8] * pq.ms, t_stop=10.0 * pq.ms)
-    >>> sts = [st1, st2]
-
-    >>> # spread = 0, a simple bincount
-    >>> cpx = Complexity(sts, sampling_rate=sr)
-    Complexity calculated at sampling rate precision
-    >>> print(cpx.complexity_histogram)
-    [5 4 1]
-    >>> print(cpx.time_histogram.flatten())
-    [0 2 0 0 1 1 1 0 1 0] dimensionless
-    >>> print(cpx.time_histogram.times)
-    [0. 1. 2. 3. 4. 5. 6. 7. 8. 9.] ms
-
-    >>> # spread = 1, consecutive spikes
-    >>> cpx = Complexity(sts, sampling_rate=sr, spread=1)
-    Complexity calculated at sampling rate precision
-    >>> print(cpx.complexity_histogram)
-    [5 4 1]
-    >>> print(cpx.time_histogram.flatten())
-    [0 2 0 0 3 3 3 0 1 0] dimensionless
-
-    >>> # spread = 2, consecutive spikes and separated by 1 empty bin
-    >>> cpx = Complexity(sts, sampling_rate=sr, spread=2)
-    Complexity calculated at sampling rate precision
-    >>> print(cpx.complexity_histogram)
-    [4 0 1 0 1]
-    >>> print(cpx.time_histogram.flatten())
-    [0 2 0 0 4 4 4 4 4 0] dimensionless
-    """
-
-    def __init__(self, spiketrains,
-                 sampling_rate=None,
-                 bin_size=None,
-                 binary=True,
-                 spread=0,
-                 tolerance=1e-8):
-
-        check_neo_consistency(spiketrains, object_type=neo.SpikeTrain)
-
-        if bin_size is None and sampling_rate is None:
-            raise ValueError('No bin_size or sampling_rate was specified!')
-
-        if spread < 0:
-            raise ValueError('Spread must be >=0')
-
-        self.input_spiketrains = spiketrains
-        self.t_start = spiketrains[0].t_start
-        self.t_stop = spiketrains[0].t_stop
-        self.sampling_rate = sampling_rate
-        self.bin_size = bin_size
-        self.binary = binary
-        self.spread = spread
-        self.tolerance = tolerance
-
-        if bin_size is None and sampling_rate is not None:
-            self.bin_size = 1 / self.sampling_rate
-
-        if spread == 0:
-            self.time_histogram, self.complexity_histogram = \
-                self._histogram_no_spread()
-            self.epoch = self._epoch_no_spread()
-        else:
-            self.epoch = self._epoch_with_spread()
-            self.time_histogram, self.complexity_histogram = \
-                self._histogram_with_spread()
-
-    def pdf(self):
-        """
-        Probability density computed from the complexity histogram.
-
-        Returns
-        -------
-        pdf : neo.AnalogSignal
-            A `neo.AnalogSignal` object containing the pdf values.
-            `neo.AnalogSignal[j]` is the histogram computed between
-            `t_start + j * binsize` and `t_start + (j + 1) * binsize`.
-        """
-        norm_hist = self.complexity_histogram / self.complexity_histogram.sum()
-        # Convert the Complexity pdf to an neo.AnalogSignal
-        pdf = neo.AnalogSignal(
-            np.expand_dims(norm_hist, axis=1),
-            units=pq.dimensionless,
-            t_start=0 * pq.dimensionless,
-            sampling_period=1 * pq.dimensionless)
-        return pdf
-
-    def _histogram_no_spread(self):
-        """
-        Calculate the complexity histogram and time histogram for `spread` = 0
-        """
-        # Computing the population histogram with parameter binary=True to
-        # clip the spike trains before summing
-        time_hist = time_histogram(self.input_spiketrains,
-                                   self.bin_size,
-                                   binary=self.binary)
-
-        # Computing the histogram of the entries of pophist
-        complexity_hist = np.histogram(
-            time_hist.magnitude,
-            bins=range(0, len(self.input_spiketrains) + 2))[0]
-
-        return time_hist, complexity_hist
-
-    def _histogram_with_spread(self):
-        """
-        Calculate the complexity histogram and time histogram for `spread` > 0
-        """
-        complexity_hist = np.bincount(
-            self.epoch.array_annotations['complexity'])
-        num_bins = (self.t_stop - self.t_start).rescale(
-            self.bin_size.units).item() / self.bin_size.item()
-        num_bins = round_binning_errors(num_bins, tolerance=self.tolerance)
-        time_hist = np.zeros(num_bins, dtype=int)
-
-        start_bins = (self.epoch.times - self.t_start).rescale(
-            self.bin_size.units).magnitude / self.bin_size.item()
-        stop_bins = (self.epoch.times + self.epoch.durations - self.t_start
-                     ).rescale(self.bin_size.units
-                               ).magnitude / self.bin_size.item()
-
-        if self.sampling_rate is not None:
-            shift = (.5 / self.sampling_rate / self.bin_size).simplified.item()
-            # account for the first bin not being shifted in the epoch creation
-            # if the shift would move it past t_start
-            if self.epoch.times[0] == self.t_start:
-                start_bins[1:] += shift
-            else:
-                start_bins += shift
-            stop_bins += shift
-
-        start_bins = round_binning_errors(start_bins, tolerance=self.tolerance)
-        stop_bins = round_binning_errors(stop_bins, tolerance=self.tolerance)
-
-        for idx, (start, stop) in enumerate(zip(start_bins, stop_bins)):
-            time_hist[start:stop] = \
-                    self.epoch.array_annotations['complexity'][idx]
-
-        time_hist = neo.AnalogSignal(
-            signal=np.expand_dims(time_hist, axis=1),
-            sampling_period=self.bin_size, units=pq.dimensionless,
-            t_start=self.t_start)
-
-        empty_bins = (self.t_stop - self.t_start - self.epoch.durations.sum())
-        empty_bins = empty_bins.rescale(self.bin_size.units
-                                        ).magnitude / self.bin_size.item()
-        empty_bins = round_binning_errors(empty_bins, tolerance=self.tolerance)
-        complexity_hist[0] = empty_bins
-
-        return time_hist, complexity_hist
-
-    def _epoch_no_spread(self):
-        """
-        Get an epoch object of the complexity distribution with `spread` = 0
-        """
-        left_edges = self.time_histogram.times
-        durations = self.bin_size * np.ones(self.time_histogram.shape)
-
-        if self.sampling_rate:
-            # ensure that spikes are not on the bin edges
-            bin_shift = .5 / self.sampling_rate
-            left_edges -= bin_shift
-
-            # Ensure that an epoch does not start before the minimum t_start.
-            # Note: all spike trains share the same t_start and t_stop.
-            if left_edges[0] < self.t_start:
-                left_edges[0] = self.t_start
-                durations[0] -= bin_shift
-        else:
-            warnings.warn('No sampling rate specified. '
-                          'Note that using the complexity epoch to get '
-                          'precise spike times can lead to rounding errors.')
-
-        epoch = neo.Epoch(left_edges,
-                          durations=durations,
-                          array_annotations={
-                              'complexity':
-                              self.time_histogram.magnitude.flatten()})
-        return epoch
-
-    def _epoch_with_spread(self):
-        """
-        Get an epoch object of the complexity distribution with `spread` > 0
-        """
-        bst = conv.BinnedSpikeTrain(self.input_spiketrains,
-                                    binsize=self.bin_size,
-                                    tolerance=self.tolerance)
-
-        if self.binary:
-            bst = bst.binarize()
-        bincount = bst.get_num_of_spikes(axis=0)
-
-        nonzero_indices = np.nonzero(bincount)[0]
-        left_diff = np.diff(nonzero_indices,
-                            prepend=-self.spread - 1)
-        right_diff = np.diff(nonzero_indices,
-                             append=len(bincount) + self.spread + 1)
-
-        # standalone bins (no merging required)
-        single_bin_indices = np.logical_and(left_diff > self.spread,
-                                            right_diff > self.spread)
-        single_bins = nonzero_indices[single_bin_indices]
-
-        # bins separated by fewer than spread bins form clusters
-        # that have to be merged
-        cluster_start_indices = np.logical_and(left_diff > self.spread,
-                                               right_diff <= self.spread)
-        cluster_starts = nonzero_indices[cluster_start_indices]
-        cluster_stop_indices = np.logical_and(left_diff <= self.spread,
-                                              right_diff > self.spread)
-        cluster_stops = nonzero_indices[cluster_stop_indices] + 1
-
-        single_bin_complexities = bincount[single_bins]
-        cluster_complexities = [bincount[start:stop].sum()
-                                for start, stop in zip(cluster_starts,
-                                                       cluster_stops)]
-
-        # merge standalone bins and clusters and sort them
-        combined_starts = np.concatenate((single_bins, cluster_starts))
-        combined_stops = np.concatenate((single_bins + 1, cluster_stops))
-        combined_complexities = np.concatenate((single_bin_complexities,
-                                                cluster_complexities))
-        sorting = np.argsort(combined_starts, kind='mergesort')
-        left_edges = bst.bin_edges[combined_starts[sorting]]
-        right_edges = bst.bin_edges[combined_stops[sorting]]
-        complexities = combined_complexities[sorting].astype(int)
-
-        if self.sampling_rate:
-            # ensure that spikes are not on the bin edges
-            bin_shift = .5 / self.sampling_rate
-            left_edges -= bin_shift
-            right_edges -= bin_shift
-        else:
-            warnings.warn('No sampling rate specified. '
-                          'Note that using the complexity epoch to get '
-                          'precise spike times can lead to rounding errors.')
-
-        # Ensure that an epoch does not start before the minimum t_start.
-        # Note: all spike trains share the same t_start and t_stop.
-        left_edges[0] = max(self.t_start, left_edges[0])
-
-        complexity_epoch = neo.Epoch(times=left_edges,
-                                     durations=right_edges - left_edges,
-                                     array_annotations={'complexity':
-                                                        complexities})
-
-        return complexity_epoch
-=======
     Class for complexity distribution (i.e. number of synchronous spikes found)
     :cite:`statistics-Gruen2007_96` of a list of `neo.SpikeTrain` objects.
 
@@ -1548,7 +1151,6 @@
         *  If None and the `sampling_rate` is available
         1/`sampling_rate` is used.
         *  If both are given then `bin_size` is used.
->>>>>>> 10c3d7cc
 
         Default: None
     binary : bool, optional
