# -*- coding: utf-8 -*-
"""
Methods for performing phase analysis.

.. autosummary::
    :toctree: _toctree/phase_analysis

    spike_triggered_phase
    phase_locking_value
    mean_phase_vector
    phase_difference
    weighted_phase_lag_index

References
----------

.. bibliography:: ../bib/elephant.bib
   :labelprefix: ph
   :keyprefix: phase-
   :style: unsrt

:copyright: Copyright 2014-2022 by the Elephant team, see `doc/authors.rst`.
:license: Modified BSD, see LICENSE.txt for details.
"""

from __future__ import division, print_function, unicode_literals

import numpy as np
import quantities as pq
import neo

__all__ = [
    "spike_triggered_phase",
    "phase_locking_value",
    "mean_phase_vector",
    "phase_difference",
    "weighted_phase_lag_index"
]


def spike_triggered_phase(hilbert_transform, spiketrains, interpolate):
    """
    Calculate the set of spike-triggered phases of a `neo.AnalogSignal`.

    Parameters
    ----------
    hilbert_transform : neo.AnalogSignal or list of neo.AnalogSignal
        `neo.AnalogSignal` of the complex analytic signal (e.g., returned by
        the `elephant.signal_processing.hilbert` function).
        If `hilbert_transform` is only one signal, all spike trains are
        compared to this signal. Otherwise, length of `hilbert_transform` must
        match the length of `spiketrains`.
    spiketrains : neo.SpikeTrain or list of neo.SpikeTrain
        Spike trains on which to trigger `hilbert_transform` extraction.
    interpolate : bool
        If True, the phases and amplitudes of `hilbert_transform` for spikes
        falling between two samples of signal is interpolated.
        If False, the closest sample of `hilbert_transform` is used.

    Returns
    -------
    phases : list of np.ndarray
        Spike-triggered phases. Entries in the list correspond to the
        `neo.SpikeTrain`s in `spiketrains`. Each entry contains an array with
        the spike-triggered angles (in rad) of the signal.
    amp : list of pq.Quantity
        Corresponding spike-triggered amplitudes.
    times : list of pq.Quantity
        A list of times corresponding to the signal. They correspond to the
        times of the `neo.SpikeTrain` referred by the list item.

    Raises
    ------
    ValueError
        If the number of spike trains and number of phase signals don't match,
        and neither of the two are a single signal.

    Examples
    --------
    Create a 20 Hz oscillatory signal sampled at 1 kHz and a random Poisson
    spike train, then calculate spike-triggered phases and amplitudes of the
    oscillation:

    >>> import neo
    >>> import elephant
    >>> import quantities as pq
    >>> import numpy as np
    ...
    >>> f_osc = 20. * pq.Hz
    >>> f_sampling = 1 * pq.ms
    >>> tlen = 100 * pq.s
    ...
    >>> time_axis = np.arange(
    ...     0, tlen.magnitude,
    ...     f_sampling.rescale(pq.s).magnitude) * pq.s
    >>> analogsignal = neo.AnalogSignal(
    ...     np.sin(2 * np.pi * (f_osc * time_axis).simplified.magnitude),
    ...     units=pq.mV, t_start=0*pq.ms, sampling_period=f_sampling)
    >>> spiketrain = (elephant.spike_train_generation.
    ...     homogeneous_poisson_process(
    ...     50 * pq.Hz, t_start=0.0*pq.ms, t_stop=tlen.rescale(pq.ms)))
    ...
    >>> phases, amps, times = elephant.phase_analysis.spike_triggered_phase(
    ...     elephant.signal_processing.hilbert(analogsignal),
    ...     spiketrain,
    ...     interpolate=True)
    >>> phases # doctest: +SKIP
    [array([-0.57890515,  1.03105904, -0.82241075, ...,  0.90023903,
             2.23702263,  2.93744259])]
    >>> amps # doctest: +SKIP
    [array([0.86117412, 1.08918248, 0.98256318, ..., 1.05760518, 1.08407016,
        1.01927305]) * dimensionless]
    >>> times # doctest: +SKIP
    [array([6.41327152e+00, 2.02715221e+01, 1.05827312e+02, ...,
        9.99692942e+04, 9.99808429e+04, 9.99870120e+04]) * ms]

    """

    # Convert inputs to lists
    if not isinstance(spiketrains, list):
        spiketrains = [spiketrains]

    if not isinstance(hilbert_transform, list):
        hilbert_transform = [hilbert_transform]

    # Number of signals
    num_spiketrains = len(spiketrains)
    num_phase = len(hilbert_transform)

    if num_spiketrains != 1 and num_phase != 1 and \
            num_spiketrains != num_phase:
        raise ValueError(
            "Number of spike trains and number of phase signals"
            "must match, or either of the two must be a single signal.")

    # For each trial, select the first input
    start = [elem.t_start for elem in hilbert_transform]
    stop = [elem.t_stop for elem in hilbert_transform]

    result_phases = []
    result_amps = []
    result_times = []

    # Step through each signal
    for spiketrain_i, spiketrain in enumerate(spiketrains):
        # Check which hilbert_transform AnalogSignal to look at - if there is
        # only one then all spike trains relate to this one, otherwise the two
        # lists of spike trains and phases are matched up
        if num_phase > 1:
            phase_i = spiketrain_i
        else:
            phase_i = 0

        # Take only spikes which lie directly within the signal segment -
        # ignore spikes sitting on the last sample
        sttimeind = np.where(np.logical_and(
            spiketrain >= start[phase_i], spiketrain < stop[phase_i]))[0]

        # Extract times for speed reasons
        times = hilbert_transform[phase_i].times

        # Find index into signal for each spike
        ind_at_spike = (
            (spiketrain[sttimeind] - hilbert_transform[phase_i].t_start) /
            hilbert_transform[phase_i].sampling_period). \
            simplified.magnitude.astype(int)

        # Append new list to the results for this spiketrain
        result_phases.append([])
        result_amps.append([])
        result_times.append([])

        # Step through all spikes
        for spike_i, ind_at_spike_j in enumerate(ind_at_spike):

            if interpolate and ind_at_spike_j+1 < len(times):
                # Get relative spike occurrence between the two closest signal
                # sample points
                # if z->0 spike is more to the left sample
                # if z->1 more to the right sample
                z = (spiketrain[sttimeind[spike_i]] - times[ind_at_spike_j]) /\
                    hilbert_transform[phase_i].sampling_period

                # Save hilbert_transform (interpolate on circle)
                p1 = np.angle(hilbert_transform[phase_i][ind_at_spike_j])
                p2 = np.angle(hilbert_transform[phase_i][ind_at_spike_j + 1])
                interpolation = (1 - z) * np.exp(complex(0, p1)) \
<<<<<<< HEAD
                    + z * np.exp(complex(0, p2))
=======
                                    + z * np.exp(complex(0, p2))
>>>>>>> 06e0cd12
                p12 = np.angle([interpolation])
                result_phases[spiketrain_i].append(p12)

                # Save amplitude
                result_amps[spiketrain_i].append(
                    (1 - z) * np.abs(
                        hilbert_transform[phase_i][ind_at_spike_j]) +
                    z * np.abs(hilbert_transform[phase_i][ind_at_spike_j + 1]))
            else:
                p1 = np.angle(hilbert_transform[phase_i][ind_at_spike_j])
                result_phases[spiketrain_i].append(p1)

                # Save amplitude
                result_amps[spiketrain_i].append(
                    np.abs(hilbert_transform[phase_i][ind_at_spike_j]))

            # Save time
            result_times[spiketrain_i].append(spiketrain[sttimeind[spike_i]])

    # Convert outputs to arrays
    for i, entry in enumerate(result_phases):
        result_phases[i] = np.array(entry).flatten()
    for i, entry in enumerate(result_amps):
        result_amps[i] = pq.Quantity(entry, units=entry[0].units).flatten()
    for i, entry in enumerate(result_times):
        result_times[i] = pq.Quantity(entry, units=entry[0].units).flatten()
    return result_phases, result_amps, result_times


def phase_locking_value(phases_i, phases_j):
    r"""
    Calculates the phase locking value (PLV) :cite:`phase-Lachaux99_194`.

    This function expects the phases of two signals (each containing multiple
    trials). For each trial pair, it calculates the phase difference at each
    time point. Then it calculates the mean vectors of those phase differences
    across all trials. The PLV at time `t` is the length of the corresponding
    mean vector.

    Parameters
    ----------
    phases_i, phases_j : (t, n) np.ndarray
        Time-series of the first and second signals, with `t` time points and
        `n` trials.

    Returns
    -------
    plv : (t,) np.ndarray
        Vector of floats with the phase-locking value at each time point.
        Range: :math:`[0, 1]`

    Raises
    ------
    ValueError
        If the shapes of `phases_i` and `phases_j` are different.

    Notes
    -----
    This implementation is based on the formula taken from [1] (pp. 195):

    .. math::
        PLV_t = \frac{1}{N} \left |
        \sum_{n=1}^N \exp(i \cdot \theta(t, n)) \right | \\

    where :math:`\theta(t, n) = \phi_x(t, n) - \phi_y(t, n)`
    is the phase difference at time `t` for trial `n`.

    """
    if np.shape(phases_i) != np.shape(phases_j):
        raise ValueError("trial number and trial length of signal x and y "
                         "must be equal")

    # trial by trial and time-resolved
    # version 0.2: signal x and y have multiple trials
    # with discrete values/phases

    phase_diff = phase_difference(phases_i, phases_j)
    theta, r = mean_phase_vector(phase_diff, axis=0)
    return r


def mean_phase_vector(phases, axis=0):
    r"""
    Calculates the mean vector of phases.

    This function expects phases (in radians) and uses their representation as
    complex numbers to calculate the direction :math:`\theta` and the length
    `r` of the mean vector.

    Parameters
    ----------
    phases : np.ndarray
        Phases in radians.
    axis : int, optional
        Axis along which the mean vector will be calculated.
        If None, it will be computed across the flattened array.
        Default: 0

    Returns
    -------
    z_mean_theta : np.ndarray
        Angle of the mean vector.
        Range: :math:`(-\pi, \pi]`
    z_mean_r : np.ndarray
        Length of the mean vector.
        Range: :math:`[0, 1]`
    """
    # use complex number representation
    # z_phases = np.cos(phases) + 1j * np.sin(phases)
    z_phases = np.exp(1j * np.asarray(phases))
    z_mean = np.mean(z_phases, axis=axis)
    z_mean_theta = np.angle(z_mean)
    z_mean_r = np.abs(z_mean)
    return z_mean_theta, z_mean_r


def phase_difference(alpha, beta):
    r"""
    Calculates the difference between a pair of phases.

    The output is in range from :math:`-\pi` to :math:`\pi`.

    Parameters
    ----------
    alpha : np.ndarray
        Phases in radians.
    beta : np.ndarray
        Phases in radians.

    Returns
    -------
    phase_diff : np.ndarray
        Difference between phases `alpha` and `beta`.
        Range: :math:`[-\pi, \pi]`

    Notes
    -----
    The usage of `np.arctan2` ensures that the range of the phase difference
    is :math:`[-\pi, \pi]` and is located in the correct quadrant.
    """
    delta = alpha - beta
    phase_diff = np.arctan2(np.sin(delta), np.cos(delta))
    return phase_diff


def weighted_phase_lag_index(signal_i, signal_j, sampling_frequency=None,
                             absolute_value=True):
    r"""
    Calculates the Weigthed Phase-Lag Index (WPLI) :cite:`phase-Vinck11_1548`.

    This function estimates the WPLI, which is a measure of phase-synchrony. It
    describes for two given signals i and j, which is leading/lagging the other
    signal in the frequency domain across multiple trials.

    Parameters
    ----------
    signal_i, signal_j : np.array, pq.quantity.Quantity, neo.AnalogSignal
        Time-series of the first and second signals,
        with `t` time points and `n` trials.
    sampling_frequency : pq.quantity.Quantity (default: None)
        Sampling frequency of the signals in Hz. Not needed if signal i and j
        are neo.AnalogSignals.
    absolute_value : boolean (default: True)
        Takes the absolute value of the numerator in the WPLI-formula.
        When set to `False`, the WPLI contains additional directionality
        information about which signal leads/lags the other signal:
            - wpli > 0 : first signal i leads second signal j
            - wpli < 0 : first signal i lags second signal j

    Returns
    -------
    freqs : pq.quantity.Quantity
        Positive frequencies in Hz associated with the estimates of `wpli`.
        Range: :math:`[0, sampling frequency/2]`
    wpli : np.ndarray with dtype=float
        Weighted phase-lag index of `signal_i` and `signal_j` across trials.
        Range: :math:`[0, 1]`

    Raises
    ------
    ValueError
        If trial number or trial length are different for signal i and j.

    Notes
    -----
    This implementation is based on the formula taken from
    :cite:`phase-Vinck11_1548` (pp.1550, equation (8)) :

    .. math::
        WPLI = \frac{| E( |Im(X)| * sgn(Im(X)) ) |}{E( |Im(X)| )}

    with:
        - :math:`E{...}` : expected value operator
        - :math:`Im{X}` : imaginary component of the cross-spectrum
        - :math:`X = Z_i Z_{j}^{*}` : cross-spectrum, averaged across
        trials
        - :math:`Z_i, Z_j`: complex-valued matrix, representing the Fourier
        spectra of a particular frequency of the signals i and j.

    """
    if isinstance(signal_i, neo.AnalogSignal) and \
            isinstance(signal_j, neo.AnalogSignal):  # neo.AnalogSignal input
        if signal_i.sampling_rate.rescale("Hz") != \
                signal_j.sampling_rate.rescale("Hz"):
            raise ValueError("sampling rate of signal i and j must be equal")
        sampling_frequency = signal_i.sampling_rate
        signal_i = signal_i.magnitude
        signal_j = signal_j.magnitude
    else:  # np.array() or Quantity input
        if sampling_frequency is None:
            raise ValueError("sampling frequency must be given for np.array or"
                             "Quantity input")

    if np.shape(signal_i) != np.shape(signal_j):
        if len(signal_i) != len(signal_j):
            raise ValueError("trial number of signal i and j must be equal")
        raise ValueError("trial length of signal i and j must be equal")

    # calculate Fourier transforms
    fft1 = np.fft.rfft(signal_i)
    fft2 = np.fft.rfft(signal_j)
    freqs = np.fft.rfftfreq(np.shape(signal_i)[1], d=1.0 / sampling_frequency)

    # obtain cross-spectrum
    cs = fft1 * np.conjugate(fft2)
    # calculate WPLI
    wpli_num = np.mean(np.abs(np.imag(cs)) * np.sign(np.imag(cs)), axis=0)
    if absolute_value:
        wpli_num = np.abs(wpli_num)
    wpli_den = np.mean(np.abs(np.imag(cs)), axis=0)
    wpli = wpli_num / wpli_den

    return freqs, wpli<|MERGE_RESOLUTION|>--- conflicted
+++ resolved
@@ -185,11 +185,7 @@
                 p1 = np.angle(hilbert_transform[phase_i][ind_at_spike_j])
                 p2 = np.angle(hilbert_transform[phase_i][ind_at_spike_j + 1])
                 interpolation = (1 - z) * np.exp(complex(0, p1)) \
-<<<<<<< HEAD
-                    + z * np.exp(complex(0, p2))
-=======
                                     + z * np.exp(complex(0, p2))
->>>>>>> 06e0cd12
                 p12 = np.angle([interpolation])
                 result_phases[spiketrain_i].append(p12)
 
