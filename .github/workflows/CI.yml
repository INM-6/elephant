--- conflicted
+++ resolved
@@ -62,11 +62,7 @@
           pip install -r requirements/requirements-extras.txt
           pip install pytest-cov coveralls
           pip install -e .
-<<<<<<< HEAD
-
-=======
-     
->>>>>>> eef9d2fc
+
       - name: Build
         run: |
           source ~/test_env/bin/activate
@@ -76,13 +72,9 @@
         run: |
           source ~/test_env/bin/activate
           pytest --cov=elephant
-<<<<<<< HEAD
-
-  # install dependencies with conda and run tests with pytest
-=======
+
           
   # install dependencies with conda and run tests with pytest          
->>>>>>> eef9d2fc
   test-conda:
     runs-on: ${{ matrix.os }}
     strategy:
@@ -111,15 +103,11 @@
       run: |
         conda update conda
         conda env update --file requirements/environment.yml --name base
-<<<<<<< HEAD
-=======
-        # conda env create -f requirements/environment.yml
->>>>>>> eef9d2fc
+
         activate base
         pip install -r requirements/requirements-tests.txt
         pip install pytest-cov coveralls
         pip install .
-<<<<<<< HEAD
 
     - name: Test with pytest
       run: |
@@ -130,18 +118,6 @@
         # python3 -m pytest --cov=elephant --import-mode=importlib
         pytest --cov=elephant --import-mode=importlib
 
-=======
-    
-    - name: Test with pytest
-      run: |
-        activate base      
-        python --version
-        conda list
-        # $CONDA/bin/pytest --cov=elephant --import-mode=importlib 
-        # python3 -m pytest --cov=elephant --import-mode=importlib 
-        pytest --cov=elephant --import-mode=importlib 
-        
->>>>>>> eef9d2fc
   # install dependencies with pip and run tests with pytest
   test-pip:
       runs-on: ${{ matrix.os }}
@@ -242,11 +218,7 @@
       - name: Test with pytest
         run: |
           mpiexec -n 1 python -m mpi4py -m pytest --cov=elephant
-<<<<<<< HEAD
-
-=======
-   
->>>>>>> eef9d2fc
+
   # install dependencies for the documentation and build .html
   docs:
        runs-on: ${{ matrix.os }}
