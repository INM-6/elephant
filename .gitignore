--- conflicted
+++ resolved
@@ -19,11 +19,8 @@
 venv/
 env/
 .pytest_cache/
-<<<<<<< HEAD
 .vscode
-=======
 **/*/__pycache__
->>>>>>> 378bc593
 
 # Compiled source #
 ###################
